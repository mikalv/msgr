--- conflicted
+++ resolved
@@ -33,7 +33,6 @@
   end
   defdelegate send_message(conversation_id, profile_id, attrs), to: Chat
   def list_messages(conversation_id, opts \\ []), do: Chat.list_messages(conversation_id, opts)
-<<<<<<< HEAD
   def react_to_message(conversation_id, profile_id, message_id, emoji, opts \\ %{}) do
     Chat.react_to_message(conversation_id, profile_id, message_id, emoji, opts)
   end
@@ -61,9 +60,7 @@
   def delete_message(conversation_id, profile_id, message_id, opts \\ %{}) do
     Chat.delete_message(conversation_id, profile_id, message_id, opts)
   end
-=======
   def list_conversations(profile_id, opts \\ []), do: Chat.list_conversations(profile_id, opts)
->>>>>>> 8c54b230
   defdelegate ensure_membership(conversation_id, profile_id), to: Chat
   defdelegate watch_conversation(conversation_id, profile_id), to: Chat
   defdelegate unwatch_conversation(conversation_id, profile_id), to: Chat
