--- conflicted
+++ resolved
@@ -126,7 +126,6 @@
   end
 
   defp build_instructions(%Upload{} = upload) do
-<<<<<<< HEAD
     signed_url = Storage.presign_upload(upload.bucket, upload.object_key, upload.expires_at)
 
     %{
@@ -165,7 +164,6 @@
   defp config do
     Application.get_env(:msgr, __MODULE__, [])
   end
-=======
     upload_signed =
       Storage.presign_upload(upload.bucket, upload.object_key, content_type: upload.content_type)
 
@@ -330,5 +328,4 @@
 
   defp convert_value(%{} = map), do: string_keys(map)
   defp convert_value(value), do: value
->>>>>>> c45abb96
 end