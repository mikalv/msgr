--- conflicted
+++ resolved
@@ -8,7 +8,6 @@
   alias Phoenix.PubSub
 
   alias Messngr.{Accounts, Media, Repo}
-<<<<<<< HEAD
   alias Messngr.Chat.{
     Conversation,
     Message,
@@ -17,10 +16,7 @@
     Participant,
     PinnedMessage
   }
-=======
   alias Messngr.Accounts.Profile
-  alias Messngr.Chat.{Conversation, Message, Participant}
->>>>>>> 8c54b230
 
   @conversation_topic_prefix "conversation"
 
@@ -683,7 +679,6 @@
     :ok
   end
 
-<<<<<<< HEAD
   @doc false
   def broadcast_message_updated(%Message{} = message) do
     PubSub.broadcast(
@@ -701,13 +696,6 @@
       Messngr.PubSub,
       conversation_topic(message.conversation_id),
       {:message_deleted, %{message_id: message.id, deleted_at: message.deleted_at}}
-=======
-  def broadcast_backlog(conversation_id, page) when is_map(page) do
-    PubSub.broadcast(
-      Messngr.PubSub,
-      conversation_topic(conversation_id),
-      {:message_backlog, page}
->>>>>>> 8c54b230
     )
 
     :ok
