defmodule Messngr.Chat do
  @moduledoc """
  Chat contexts for å opprette samtaler, legge til deltakere og sende meldinger.
  """

  import Ecto.Query

  alias Phoenix.PubSub

  alias Messngr.{Accounts, Media, Repo}
  alias Messngr.Chat.{
    Conversation,
    Message,
    MessageReaction,
    MessageThread,
    Participant,
    PinnedMessage
  }
  alias Messngr.Accounts.Profile

  @conversation_topic_prefix "conversation"

  @spec create_direct_conversation(binary(), binary()) ::
          {:ok, Conversation.t()} | {:error, Ecto.Changeset.t()} | {:error, term()}
  def create_direct_conversation(profile_a_id, profile_b_id) do
    Repo.transaction(fn ->
      with {:ok, conversation} <- %Conversation{} |> Conversation.changeset(%{kind: :direct}) |> Repo.insert(),
           {:ok, _} <- add_participant(conversation, profile_a_id, :owner),
           {:ok, _} <- add_participant(conversation, profile_b_id, :member) do
        preload_conversation(conversation.id)
      else
        {:error, reason} -> Repo.rollback(reason)
      end
    end)
  end

  @spec create_group_conversation(binary(), [binary()], map()) ::
          {:ok, Conversation.t()} | {:error, Ecto.Changeset.t()} | {:error, term()}
  def create_group_conversation(owner_profile_id, participant_ids, attrs \\ %{}) do
    participant_ids = List.wrap(participant_ids)
    attrs = Map.put(attrs, :visibility, :private)
    create_structured_conversation(:group, owner_profile_id, participant_ids, attrs)
  end

  @spec create_channel_conversation(binary(), map()) ::
          {:ok, Conversation.t()} | {:error, Ecto.Changeset.t()} | {:error, term()}
  def create_channel_conversation(owner_profile_id, attrs \\ %{}) do
    participant_ids =
      attrs
      |> Map.get("participant_ids")
      |> Kernel.||(Map.get(attrs, :participant_ids))
      |> List.wrap()

    create_structured_conversation(:channel, owner_profile_id, participant_ids, attrs)
  end

  @spec add_participant(Conversation.t(), binary(), :member | :owner) ::
          {:ok, Participant.t()} | {:error, Ecto.Changeset.t()}
  def add_participant(%Conversation{id: conversation_id}, profile_id, role \\ :member) do
    %Participant{}
    |> Participant.changeset(%{conversation_id: conversation_id, profile_id: profile_id, role: role})
    |> Repo.insert()
  end

  @spec send_message(binary(), binary(), map()) :: {:ok, Message.t()} | {:error, Ecto.Changeset.t()} | {:error, term()}
  @message_kinds [:text, :markdown, :code, :system, :image, :video, :audio, :voice, :file, :thumbnail, :location]

  def send_message(conversation_id, profile_id, attrs) do
    Repo.transaction(fn ->
      _participant = ensure_participant!(conversation_id, profile_id)

      kind = resolve_kind(attrs)
      {media_payload, sanitized_attrs} =
        maybe_resolve_media(kind, conversation_id, profile_id, attrs)

      base_payload = Map.get(sanitized_attrs, "payload") || %{}
      merged_payload = merge_payload(base_payload, media_payload)

      message_attrs =
        sanitized_attrs
        |> Map.put("payload", merged_payload)
        |> Map.put("kind", kind)
        |> Map.put_new("conversation_id", conversation_id)
        |> Map.put_new("profile_id", profile_id)
        |> Map.put_new_lazy("sent_at", fn -> DateTime.utc_now() end)

      case %Message{} |> Message.changeset(message_attrs) |> Repo.insert() do
        {:ok, message} -> Repo.preload(message, :profile)
        {:error, reason} -> Repo.rollback(reason)
      end
    end)
    |> case do
        {:ok, message} ->
          broadcast_message(message)
          {:ok, message}
        {:error, reason} -> {:error, reason}
    end
  end

  @spec react_to_message(binary(), binary(), binary(), String.t(), map()) ::
          {:ok, MessageReaction.t()} | {:error, term()}
  def react_to_message(conversation_id, profile_id, message_id, emoji, opts \\ %{}) do
    Repo.transaction(fn ->
      _participant = ensure_participant!(conversation_id, profile_id)
      message = fetch_message!(conversation_id, message_id)

      attrs = %{
        message_id: message.id,
        profile_id: profile_id,
        emoji: normalize_emoji(emoji),
        metadata: normalize_metadata(opts[:metadata] || Map.get(opts, "metadata"))
      }

      %MessageReaction{}
      |> MessageReaction.changeset(attrs)
      |> Repo.insert(
        conflict_target: [:message_id, :profile_id, :emoji],
        on_conflict: {:replace, [:metadata, :updated_at]}
      )
      |> case do
        {:ok, reaction} -> Repo.preload(reaction, :profile)
        {:error, reason} -> Repo.rollback(reason)
      end
    end)
    |> case do
      {:ok, reaction} ->
        broadcast_reaction_added(conversation_id, reaction)
        {:ok, reaction}

      {:error, reason} ->
        {:error, reason}
    end
  end

  @spec remove_reaction(binary(), binary(), binary(), String.t()) ::
          {:ok, :removed | :noop} | {:error, term()}
  def remove_reaction(conversation_id, profile_id, message_id, emoji) do
    Repo.transaction(fn ->
      _participant = ensure_participant!(conversation_id, profile_id)
      message = fetch_message!(conversation_id, message_id)
      normalized = normalize_emoji(emoji)

      case Repo.get_by(MessageReaction,
             message_id: message.id,
             profile_id: profile_id,
             emoji: normalized
           ) do
        nil ->
          :noop

        %MessageReaction{} = reaction ->
          {:ok, _} = Repo.delete(reaction)
          {:removed, reaction}
      end
    end)
    |> case do
      {:ok, {:removed, reaction}} ->
        broadcast_reaction_removed(conversation_id, reaction)
        {:ok, :removed}

      {:ok, :noop} ->
        {:ok, :noop}

      {:error, reason} ->
        {:error, reason}
    end
  end

  @spec pin_message(binary(), binary(), binary(), map()) ::
          {:ok, PinnedMessage.t()} | {:error, term()}
  def pin_message(conversation_id, profile_id, message_id, opts \\ %{}) do
    Repo.transaction(fn ->
      _participant = ensure_participant!(conversation_id, profile_id)
      _message = fetch_message!(conversation_id, message_id)

      attrs = %{
        conversation_id: conversation_id,
        message_id: message_id,
        pinned_by_id: profile_id,
        pinned_at: opts[:pinned_at] || Map.get(opts, "pinned_at") || DateTime.utc_now(),
        metadata: normalize_metadata(opts[:metadata] || Map.get(opts, "metadata"))
      }

      %PinnedMessage{}
      |> PinnedMessage.changeset(attrs)
      |> Repo.insert(
        conflict_target: [:conversation_id, :message_id],
        on_conflict: {:replace, [:pinned_by_id, :pinned_at, :metadata, :updated_at]}
      )
      |> case do
        {:ok, pinned} -> Repo.preload(pinned, [:message, :pinned_by])
        {:error, reason} -> Repo.rollback(reason)
      end
    end)
    |> case do
      {:ok, pinned} ->
        broadcast_message_pinned(conversation_id, pinned)
        {:ok, pinned}

      {:error, reason} ->
        {:error, reason}
    end
  end

  @spec unpin_message(binary(), binary(), binary()) :: {:ok, :unpinned | :noop} | {:error, term()}
  def unpin_message(conversation_id, profile_id, message_id) do
    Repo.transaction(fn ->
      _participant = ensure_participant!(conversation_id, profile_id)
      _message = fetch_message!(conversation_id, message_id)

      case Repo.get_by(PinnedMessage,
             conversation_id: conversation_id,
             message_id: message_id
           ) do
        nil ->
          :noop

        %PinnedMessage{} = pinned ->
          {:ok, _} = Repo.delete(pinned)
          {:unpinned, pinned}
      end
    end)
    |> case do
      {:ok, {:unpinned, pinned}} ->
        broadcast_message_unpinned(conversation_id, pinned)
        {:ok, :unpinned}

      {:ok, :noop} ->
        {:ok, :noop}

      {:error, reason} ->
        {:error, reason}
    end
  end

  @spec mark_message_read(binary(), binary(), binary()) ::
          {:ok, Participant.t()} | {:error, term()}
  def mark_message_read(conversation_id, profile_id, message_id) do
    Repo.transaction(fn ->
      participant = ensure_participant!(conversation_id, profile_id)
      message = fetch_message!(conversation_id, message_id)

      read_at = DateTime.utc_now()
      attrs = %{last_read_at: read_at}

      participant
      |> Participant.changeset(attrs)
      |> Repo.update()
      |> case do
        {:ok, updated} -> {updated, message, read_at}
        {:error, reason} -> Repo.rollback(reason)
      end
    end)
    |> case do
      {:ok, {participant, message, read_at}} ->
        broadcast_message_read(conversation_id, participant.profile_id, message.id, read_at)
        {:ok, participant}

      {:error, reason} ->
        {:error, reason}
    end
  end

  @spec update_message(binary(), binary(), binary(), map()) ::
          {:ok, Message.t()} | {:error, term()}
  def update_message(conversation_id, profile_id, message_id, attrs) do
    Repo.transaction(fn ->
      participant = ensure_participant!(conversation_id, profile_id)
      message = fetch_message!(conversation_id, message_id)

      if message.profile_id != participant.profile_id do
        Repo.rollback(:forbidden)
      end

      update_attrs =
        attrs
        |> take_permitted_attrs([:body, :payload, :metadata])
        |> maybe_normalize_metadata()
        |> Map.put(:edited_at, DateTime.utc_now())

      message
      |> Message.changeset(update_attrs)
      |> Repo.update()
      |> case do
        {:ok, updated} -> Repo.preload(updated, :profile)
        {:error, reason} -> Repo.rollback(reason)
      end
    end)
    |> case do
      {:ok, message} ->
        broadcast_message_updated(message)
        {:ok, message}

      {:error, reason} ->
        {:error, reason}
    end
  end

  @spec delete_message(binary(), binary(), binary(), map()) ::
          {:ok, Message.t()} | {:error, term()}
  def delete_message(conversation_id, profile_id, message_id, opts \\ %{}) do
    Repo.transaction(fn ->
      participant = ensure_participant!(conversation_id, profile_id)
      message = fetch_message!(conversation_id, message_id)

      if message.profile_id != participant.profile_id do
        Repo.rollback(:forbidden)
      end

      delete_attrs =
        %{deleted_at: DateTime.utc_now()}
        |> maybe_put_delete_metadata(opts)

      message
      |> Message.changeset(delete_attrs)
      |> Repo.update()
      |> case do
        {:ok, deleted} -> Repo.preload(deleted, :profile)
        {:error, reason} -> Repo.rollback(reason)
      end
    end)
    |> case do
      {:ok, message} ->
        broadcast_message_deleted(message)
        {:ok, message}

      {:error, reason} ->
        {:error, reason}
    end
  end

  @default_limit 50
  @watcher_table :messngr_conversation_watchers

  @spec list_messages(binary(), keyword()) :: %{entries: [Message.t()], meta: map()}
  def list_messages(conversation_id, opts \\ []) do
    limit =
      opts
      |> Keyword.get(:limit, @default_limit)
      |> clamp_limit()

    cond do
      opts[:around_id] -> list_messages_around(conversation_id, opts[:around_id], limit)
      opts[:after_id] -> list_messages_after(conversation_id, opts[:after_id], limit)
      true -> list_messages_before(conversation_id, opts[:before_id], limit)
    end
  end

  defp preload_conversation(id) do
    Conversation
    |> Repo.get!(id)
    |> Repo.preload(participants: [:profile])
  end

  defp ensure_participant!(conversation_id, profile_id) do
    Repo.get_by!(Participant, conversation_id: conversation_id, profile_id: profile_id)
  end

  defp clamp_limit(value) when is_integer(value) and value > 0 do
    min(value, 200)
  end

  defp clamp_limit(_value), do: @default_limit

  defp list_messages_before(conversation_id, before_id, limit)
       when is_integer(limit) and limit <= 0 do
    empty_page()
  end

  defp list_messages_before(conversation_id, before_id, limit) do
    base_query =
      from m in Message,
        where: m.conversation_id == ^conversation_id,
        order_by: [desc: m.inserted_at, desc: m.id]

    {query, pivot} = maybe_before_cursor(conversation_id, base_query, before_id)

    results =
      query
      |> limit(^(limit + 1))
      |> Repo.all()

    has_more_before = length(results) > limit

    entries =
      results
      |> Enum.take(limit)
      |> Enum.reverse()
      |> Repo.preload(:profile)

    %{entries: entries, meta: build_meta(conversation_id, entries, pivot, :before, has_more_before)}
  end

  defp list_messages_after(conversation_id, after_id, limit)
       when is_integer(limit) and limit <= 0 do
    empty_page()
  end

  defp list_messages_after(conversation_id, after_id, limit) do
    base_query =
      from m in Message,
        where: m.conversation_id == ^conversation_id,
        order_by: [asc: m.inserted_at, asc: m.id]

    {query, pivot} = maybe_after_cursor(conversation_id, base_query, after_id)

    results =
      query
      |> limit(^(limit + 1))
      |> Repo.all()

    has_more_after = length(results) > limit

    entries =
      results
      |> Enum.take(limit)
      |> Repo.preload(:profile)

    %{entries: entries, meta: build_meta(conversation_id, entries, pivot, :after, has_more_after)}
  end

  defp list_messages_around(conversation_id, message_id, limit) do
    with %Message{conversation_id: ^conversation_id} = pivot <- Repo.get(Message, message_id) do
      pivot = Repo.preload(pivot, :profile)

      before_limit = div(limit, 2)
      after_limit = max(limit - before_limit - 1, 0)

      before_page =
        if before_limit > 0 do
          list_messages_before(conversation_id, message_id, before_limit)
        else
          empty_page()
        end

      after_page =
        if after_limit > 0 do
          list_messages_after(conversation_id, message_id, after_limit)
        else
          empty_page()
        end

      entries = before_page.entries ++ [pivot] ++ after_page.entries

      meta = %{
        start_cursor: cursor_id(List.first(entries)),
        end_cursor: cursor_id(List.last(entries)),
        has_more: %{
          before:
            before_page.meta.has_more.before || has_more(conversation_id, List.first(entries), :before),
          after:
            after_page.meta.has_more.after || has_more(conversation_id, List.last(entries), :after)
        }
      }

      %{entries: entries, meta: meta}
    else
      _ -> list_messages_before(conversation_id, nil, limit)
    end
  end

  def after_id(messages) when is_list(messages) do
    messages
    |> List.last()
    |> cursor_id()
  end

  def around_id(conversation_id, message_id, opts \\ []) do
    limit = opts |> Keyword.get(:limit, @default_limit) |> clamp_limit()
    list_messages_around(conversation_id, message_id, limit)
  end

  def has_more(_conversation_id, nil, _direction), do: false

  def has_more(conversation_id, %Message{} = pivot, :before) do
    from(m in Message,
      where: m.conversation_id == ^conversation_id,
      where:
        m.inserted_at < ^pivot.inserted_at or
          (m.inserted_at == ^pivot.inserted_at and m.id < ^pivot.id),
      select: 1,
      limit: 1
    )
    |> Repo.exists?()
  end

  def has_more(conversation_id, %Message{} = pivot, :after) do
    from(m in Message,
      where: m.conversation_id == ^conversation_id,
      where:
        m.inserted_at > ^pivot.inserted_at or
          (m.inserted_at == ^pivot.inserted_at and m.id > ^pivot.id),
      select: 1,
      limit: 1
    )
    |> Repo.exists?()
  end

  defp build_meta(conversation_id, entries, pivot, :before, has_more_before) do
    first = List.first(entries) || pivot
    last = List.last(entries) || pivot

    %{
      start_cursor: cursor_id(List.first(entries)),
      end_cursor: cursor_id(List.last(entries)),
      has_more: %{
        before: has_more_before,
        after: has_more(conversation_id, last, :after)
      }
    }
  end

  defp build_meta(conversation_id, entries, pivot, :after, has_more_after) do
    first = List.first(entries) || pivot
    last = List.last(entries) || pivot

    %{
      start_cursor: cursor_id(List.first(entries)),
      end_cursor: cursor_id(List.last(entries)),
      has_more: %{
        before: has_more(conversation_id, first, :before),
        after: has_more_after
      }
    }
  end

  defp build_meta(_conversation_id, _entries, _pivot, _direction, _flag) do
    %{start_cursor: nil, end_cursor: nil, has_more: %{before: false, after: false}}
  end

  defp maybe_before_cursor(_conversation_id, query, nil), do: {query, nil}

  defp maybe_before_cursor(conversation_id, query, message_id) do
    case Repo.get(Message, message_id) do
      %Message{conversation_id: ^conversation_id} = message ->
        {
          from(m in query,
            where:
              m.inserted_at < ^message.inserted_at or
                (m.inserted_at == ^message.inserted_at and m.id < ^message.id)
          ),
          Repo.preload(message, :profile)
        }

      _ ->
        {query, nil}
    end
  end

  defp maybe_after_cursor(_conversation_id, query, nil), do: {query, nil}

  defp maybe_after_cursor(conversation_id, query, message_id) do
    case Repo.get(Message, message_id) do
      %Message{conversation_id: ^conversation_id} = message ->
        {
          from(m in query,
            where:
              m.inserted_at > ^message.inserted_at or
                (m.inserted_at == ^message.inserted_at and m.id > ^message.id)
          ),
          Repo.preload(message, :profile)
        }

      _ ->
        {query, nil}
    end
  end

  defp cursor_id(nil), do: nil
  defp cursor_id(%Message{id: id}), do: id

  defp empty_page do
    %{entries: [], meta: %{start_cursor: nil, end_cursor: nil, has_more: %{before: false, after: false}}}
  end

  @spec list_conversations(binary(), keyword()) :: %{entries: [Conversation.t()], meta: map()}
  def list_conversations(profile_id, opts \\ []) do
    limit = opts |> Keyword.get(:limit, @default_limit) |> clamp_limit()

    base_query =
      from c in Conversation,
        join: cp in assoc(c, :participants),
        where: cp.profile_id == ^profile_id,
        preload: [participants: [:profile]],
        order_by: [desc: c.updated_at, desc: c.inserted_at, desc: c.id],
        select: {c, cp}

    {query, pivot} = maybe_conversation_after(profile_id, base_query, opts[:after_id])

    results =
      query
      |> limit(^(limit + 1))
      |> Repo.all()

    has_more_after = length(results) > limit

    entries =
      results
      |> Enum.take(limit)
      |> Enum.map(&hydrate_conversation_summary(&1))

    pivot_conversation = pivot && elem(pivot, 0)

    first_entry = List.first(entries) || pivot_conversation
    last_entry = List.last(entries) || pivot_conversation

    meta = %{
      start_cursor: conversation_cursor(List.first(entries)),
      end_cursor: conversation_cursor(List.last(entries)),
      has_more: %{
        before: conversation_has_more(profile_id, first_entry, :before),
        after: has_more_after or conversation_has_more(profile_id, last_entry, :after)
      }
    }

    %{entries: entries, meta: meta}
  end

  def watch_conversation(conversation_id, profile_id) do
    ensure_participant!(conversation_id, profile_id)

    table = ensure_watcher_table!()
    :ets.insert(table, {conversation_id, profile_id})

    payload = watcher_payload(conversation_id)
    broadcast_watchers(conversation_id, payload)
    {:ok, payload}
  end

  def unwatch_conversation(conversation_id, profile_id) do
    table = ensure_watcher_table!()
    :ets.delete_object(table, {conversation_id, profile_id})

    payload = watcher_payload(conversation_id)
    broadcast_watchers(conversation_id, payload)
    {:ok, payload}
  end

  def list_watchers(conversation_id) do
    watcher_payload(conversation_id)
  end

  @spec conversation_for_profiles(binary(), binary()) :: Conversation.t() | nil
  def conversation_for_profiles(profile_a_id, profile_b_id) do
    Repo.one(
      from c in Conversation,
        join: pa in assoc(c, :participants),
        join: pb in assoc(c, :participants),
        where:
          c.kind == :direct and pa.profile_id == ^profile_a_id and pb.profile_id == ^profile_b_id,
        preload: [participants: [:profile]]
    )
  end

  @spec ensure_direct_conversation(binary(), binary()) :: {:ok, Conversation.t()} | {:error, term()}
  def ensure_direct_conversation(profile_a_id, profile_b_id) do
    case conversation_for_profiles(profile_a_id, profile_b_id) do
      nil -> create_direct_conversation(profile_a_id, profile_b_id)
      conversation -> {:ok, conversation}
    end
  end

  @doc """
  Subscribe prosessen til PubSub-strømmen for en gitt samtale.
  """
  @spec subscribe_to_conversation(binary()) :: :ok | {:error, term()}
  def subscribe_to_conversation(conversation_id) do
    PubSub.subscribe(Messngr.PubSub, conversation_topic(conversation_id))
  end

  @doc false
  def broadcast_message(%Message{} = message) do
    PubSub.broadcast(
      Messngr.PubSub,
      conversation_topic(message.conversation_id),
      {:message_created, message}
    )

    :ok
  end

  @doc false
  def broadcast_message_updated(%Message{} = message) do
    PubSub.broadcast(
      Messngr.PubSub,
      conversation_topic(message.conversation_id),
      {:message_updated, message}
    )

    :ok
  end

  @doc false
  def broadcast_message_deleted(%Message{} = message) do
    PubSub.broadcast(
      Messngr.PubSub,
      conversation_topic(message.conversation_id),
      {:message_deleted, %{message_id: message.id, deleted_at: message.deleted_at}}
    )

    :ok
  end

  @spec ensure_profile!(binary(), binary()) :: Accounts.Profile.t()
  def ensure_profile!(account_id, profile_id) do
    profile = Accounts.get_profile!(profile_id)

    if profile.account_id != account_id do
      raise ArgumentError, "profile does not belong to account"
    end

    profile
  end

  @spec ensure_membership(binary(), binary()) :: Participant.t()
  def ensure_membership(conversation_id, profile_id) do
    ensure_participant!(conversation_id, profile_id)
  end

  defp conversation_topic(conversation_id) do
    "#{@conversation_topic_prefix}:#{conversation_id}"
  end

  defp conversation_cursor(nil), do: nil
  defp conversation_cursor(%Conversation{id: id}), do: id

  defp maybe_conversation_after(_profile_id, query, nil), do: {query, nil}

  defp maybe_conversation_after(profile_id, query, conversation_id) do
    case fetch_membership(conversation_id, profile_id) do
      {conversation, participant} ->
        cutoff = conversation.updated_at || conversation.inserted_at

        filtered =
          from {c, _cp} in query,
            where:
              fragment("COALESCE(?, ?) < ?", c.updated_at, c.inserted_at, ^cutoff) or
                (fragment("COALESCE(?, ?) = ?", c.updated_at, c.inserted_at, ^cutoff) and
                   c.id < ^conversation.id)

        {filtered, {conversation, participant}}

      _ ->
        {query, nil}
    end
  end

  defp fetch_membership(conversation_id, profile_id) do
    from(c in Conversation,
      join: cp in assoc(c, :participants),
      where: c.id == ^conversation_id and cp.profile_id == ^profile_id,
      preload: [participants: [:profile]],
      select: {c, cp}
    )
    |> Repo.one()
  end

  defp hydrate_conversation_summary({conversation, participant}) do
    last_message =
      from(m in Message,
        where: m.conversation_id == ^conversation.id,
        order_by: [desc: m.inserted_at, desc: m.id],
        limit: 1
      )
      |> Repo.one()
      |> case do
        nil -> nil
        message -> Repo.preload(message, :profile)
      end

    last_read_at = participant.last_read_at

    unread_count =
      from(m in Message,
        where: m.conversation_id == ^conversation.id,
        where:
          is_nil(^last_read_at) or m.inserted_at > ^last_read_at
      )
      |> Repo.aggregate(:count, :id)

    conversation
    |> Map.put(:unread_count, unread_count)
    |> Map.put(:last_message, last_message)
  end

  defp conversation_has_more(_profile_id, nil, _direction), do: false

  defp conversation_has_more(profile_id, %Conversation{} = pivot, :before) do
    cutoff = pivot.updated_at || pivot.inserted_at

    from(c in Conversation,
      join: cp in assoc(c, :participants),
      where: cp.profile_id == ^profile_id,
      where:
        fragment("COALESCE(?, ?) > ?", c.updated_at, c.inserted_at, ^cutoff) or
          (fragment("COALESCE(?, ?) = ?", c.updated_at, c.inserted_at, ^cutoff) and c.id > ^pivot.id),
      select: 1,
      limit: 1
    )
    |> Repo.exists?()
  end

  defp conversation_has_more(profile_id, %Conversation{} = pivot, :after) do
    cutoff = pivot.updated_at || pivot.inserted_at

    from(c in Conversation,
      join: cp in assoc(c, :participants),
      where: cp.profile_id == ^profile_id,
      where:
        fragment("COALESCE(?, ?) < ?", c.updated_at, c.inserted_at, ^cutoff) or
          (fragment("COALESCE(?, ?) = ?", c.updated_at, c.inserted_at, ^cutoff) and c.id < ^pivot.id),
      select: 1,
      limit: 1
    )
    |> Repo.exists?()
  end

  defp ensure_watcher_table! do
    case :ets.whereis(@watcher_table) do
      :undefined ->
        try do
          :ets.new(@watcher_table, [:named_table, :bag, :public, read_concurrency: true, write_concurrency: true])
        rescue
          ArgumentError -> :ets.whereis(@watcher_table)
        end

      tid ->
        tid
    end
  end

  defp watcher_payload(conversation_id) do
    profiles = conversation_watcher_profiles(conversation_id)

    watchers = Enum.map(profiles, &watcher_profile_payload/1)

    %{watchers: watchers, count: length(watchers)}
  end

  defp conversation_watcher_profiles(conversation_id) do
    conversation_id
    |> watcher_ids()
    |> load_profiles()
    |> Enum.sort_by(& &1.name)
  end

  defp watcher_ids(conversation_id) do
    ensure_watcher_table!()

    conversation_id
    |> :ets.lookup(@watcher_table)
    |> Enum.map(fn {^conversation_id, profile_id} -> profile_id end)
    |> Enum.uniq()
  end

  defp load_profiles([]), do: []

  defp load_profiles(ids) do
    from(p in Profile, where: p.id in ^ids)
    |> Repo.all()
  end

  defp watcher_profile_payload(%Profile{} = profile) do
    %{id: profile.id, name: profile.name, mode: profile.mode}
  end

  defp broadcast_watchers(conversation_id, payload) do
    PubSub.broadcast(
      Messngr.PubSub,
      conversation_topic(conversation_id),
      {:conversation_watchers, payload}
    )

    :ok
  end


  defp resolve_kind(attrs) do
    attrs
    |> Map.get("kind")
    |> Kernel.||(Map.get(attrs, :kind))
    |> Kernel.||(Map.get(attrs, "type"))
    |> Kernel.||(Map.get(attrs, :type))
    |> case do
      value when is_binary(value) ->
        normalized = String.downcase(value)
        Enum.find(@message_kinds, :text, &(&1 |> Atom.to_string() == normalized))

      value when is_atom(value) and value in @message_kinds ->
        value

      _ ->
        :text
    end
  end

  defp create_structured_conversation(kind, owner_profile_id, participant_ids, attrs) do
    owner_profile_id = to_string(owner_profile_id)
    topic = attrs |> Map.get("topic") |> Kernel.||(Map.get(attrs, :topic))
    structure_type =
      attrs
      |> Map.get("structure_type")
      |> Kernel.||(Map.get(attrs, :structure_type))
      |> normalize_structure_type(default_structure_type_for(kind))

    visibility =
      attrs
      |> Map.get("visibility")
      |> Kernel.||(Map.get(attrs, :visibility))
      |> normalize_visibility(default_visibility_for(kind), kind)

    conversation_attrs =
      %{kind: kind}
      |> maybe_put_topic(topic)
      |> maybe_put_structure_type(structure_type)
      |> Map.put(:visibility, visibility)

    member_ids = normalize_participant_ids(participant_ids, owner_profile_id)

    Repo.transaction(fn ->
      with {:ok, conversation} <- %Conversation{} |> Conversation.changeset(conversation_attrs) |> Repo.insert(),
           {:ok, _owner} <- add_participant(conversation, owner_profile_id, :owner),
           {:ok, _members} <- add_members(conversation, member_ids) do
        preload_conversation(conversation.id)
      else
        {:error, reason} -> Repo.rollback(reason)
      end
    end)
  end

  defp add_members(_conversation, []), do: {:ok, []}

  defp add_members(conversation, member_ids) do
    Enum.reduce_while(member_ids, {:ok, []}, fn member_id, {:ok, acc} ->
      case add_participant(conversation, member_id, :member) do
        {:ok, participant} -> {:cont, {:ok, [participant | acc]}}
        {:error, reason} -> {:halt, {:error, reason}}
      end
    end)
    |> case do
      {:ok, participants} -> {:ok, Enum.reverse(participants)}
      {:error, reason} -> {:error, reason}
    end
  end

  defp normalize_participant_ids(ids, owner_profile_id) do
    owner_profile_id = to_string(owner_profile_id)

    ids
    |> List.wrap()
    |> Enum.map(&to_string/1)
    |> Enum.reject(&(&1 == owner_profile_id))
    |> Enum.uniq()
  end

  defp maybe_put_topic(attrs, nil), do: attrs
  defp maybe_put_topic(attrs, topic), do: Map.put(attrs, :topic, topic)

  defp maybe_put_structure_type(attrs, nil), do: attrs
  defp maybe_put_structure_type(attrs, structure_type), do: Map.put(attrs, :structure_type, structure_type)

  defp normalize_structure_type(nil, default), do: default

  defp normalize_structure_type(value, _default) when value in [:family, :business, :friends, :project, :other],
    do: value

  defp normalize_structure_type(value, default) when is_binary(value) do
    normalized = String.downcase(value)

    case normalized do
      "family" -> :family
      "familie" -> :family
      "business" -> :business
      "bedrift" -> :business
      "friends" -> :friends
      "venner" -> :friends
      "vennegjeng" -> :friends
      "project" -> :project
      "prosjekt" -> :project
      "other" -> :other
      _ -> default
    end
  end

  defp normalize_structure_type(_value, default), do: default

  defp default_structure_type_for(:group), do: :friends
  defp default_structure_type_for(:channel), do: :project
  defp default_structure_type_for(_kind), do: :other

  defp normalize_visibility(nil, default, kind), do: enforce_visibility(kind, default)

  defp normalize_visibility(value, default, kind) when is_binary(value) do
    normalized = String.downcase(value)

    case normalized do
      "private" -> enforce_visibility(kind, :private)
      "team" -> enforce_visibility(kind, :team)
      "hidden" -> enforce_visibility(kind, :private)
      "public" -> enforce_visibility(kind, :team)
      _ -> enforce_visibility(kind, default)
    end
  end

  defp normalize_visibility(value, _default, kind) when value in [:private, :team] do
    enforce_visibility(kind, value)
  end

  defp normalize_visibility(_value, default, kind), do: enforce_visibility(kind, default)

  defp enforce_visibility(:group, _value), do: :private
  defp enforce_visibility(:direct, _value), do: :private
  defp enforce_visibility(_kind, value), do: value

  defp default_visibility_for(:group), do: :private
  defp default_visibility_for(:channel), do: :team
  defp default_visibility_for(_kind), do: :private

  defp maybe_resolve_media(kind, conversation_id, profile_id, attrs)
       when kind in [:audio, :video, :image, :voice, :file, :thumbnail] do
    media =
      case Map.get(attrs, "media") || Map.get(attrs, :media) do
        %{} = map -> map
        _ -> %{}
      end

    upload_id =
      media["upload_id"] || media["uploadId"] || media[:upload_id] || media[:uploadId] ||
        attrs["upload_id"] || attrs["uploadId"] || attrs[:upload_id] || attrs[:uploadId]

    if is_binary(upload_id) do
      metadata = build_media_metadata(kind, media)

      case Media.consume_upload(upload_id, conversation_id, profile_id, metadata) do
        {:ok, payload} ->
          sanitized =
            attrs
            |> Map.drop(["media", "upload_id", "uploadId"])

          {payload, sanitized}

        {:error, reason} -> Repo.rollback(reason)
      end
    else
      Repo.rollback(:missing_media_upload)
    end
  end

  defp maybe_resolve_media(_kind, _conversation_id, _profile_id, attrs), do: {nil, attrs}

  defp merge_payload(base, nil), do: base || %{}

  defp merge_payload(base, media_payload) when is_map(media_payload) do
    Map.merge(base || %{}, media_payload, fn _key, existing, incoming ->
      cond do
        is_map(existing) and is_map(incoming) ->
          Map.merge(existing, incoming, fn _inner_key, _old, new -> new end)

        true ->
          incoming
      end
    end)
  end

<<<<<<< HEAD
  defp build_media_metadata(kind, media) do
    media_map =
      media
      |> Map.drop(["upload_id", "uploadId", :upload_id, :uploadId])
      |> normalize_media_map(kind)

    if Enum.empty?(media_map) do
      %{}
    else
      %{"media" => media_map}
    end
  end

  defp normalize_media_map(media, kind) do
    media
    |> Enum.reduce(%{}, fn {key, value}, acc ->
      case normalize_media_entry(kind, key, value) do
        {normalized_key, normalized_value} -> Map.put(acc, normalized_key, normalized_value)
        :skip -> acc
      end
    end)
    |> maybe_attach_dimensions(media)
  end

  defp maybe_attach_dimensions(map, media) do
    case fetch_dimensions(media) do
      {nil, nil} -> map
      {width, height} ->
        map
        |> Map.put_new("width", width)
        |> Map.put_new("height", height)
    end
  end

  defp fetch_dimensions(media) do
    direct_width = normalize_positive_integer(Map.get(media, "width") || Map.get(media, :width))
    direct_height = normalize_positive_integer(Map.get(media, "height") || Map.get(media, :height))

    case Map.get(media, "dimensions") || Map.get(media, :dimensions) do
      %{} = dims ->
        width = direct_width || normalize_positive_integer(Map.get(dims, "width") || Map.get(dims, :width))
        height = direct_height || normalize_positive_integer(Map.get(dims, "height") || Map.get(dims, :height))
        {width, height}

      _ ->
        {direct_width, direct_height}
    end
  end

  defp normalize_media_entry(_kind, key, value) when key in ["caption", :caption] do
    case normalize_string(value, 0, 2000) do
      nil -> :skip
      caption -> {"caption", caption}
    end
  end

  defp normalize_media_entry(_kind, key, value) when key in ["checksum", :checksum, "hash", :hash] do
    case normalize_checksum(value) do
      nil -> :skip
      checksum -> {"checksum", checksum}
    end
  end

  defp normalize_media_entry(_kind, key, value) when key in ["duration", :duration] do
    case normalize_duration(value) do
      nil -> :skip
      duration -> {"duration", duration}
    end
  end

  defp normalize_media_entry(_kind, key, value) when key in ["durationMs", :durationMs, "duration_ms", :duration_ms] do
    case normalize_duration_ms(value) do
      nil -> :skip
      duration_ms -> {"durationMs", duration_ms}
    end
  end

  defp normalize_media_entry(_kind, key, value) when key in ["waveform", :waveform] do
    case normalize_waveform(value) do
      nil -> :skip
      waveform -> {"waveform", waveform}
    end
  end

  defp normalize_media_entry(_kind, key, value) when key in ["thumbnail", :thumbnail] do
    case normalize_thumbnail(value) do
      nil -> :skip
      thumbnail -> {"thumbnail", thumbnail}
    end
  end

  defp normalize_media_entry(_kind, key, value) when key in ["waveformSampleRate", :waveformSampleRate] do
    case normalize_positive_integer(value) do
      nil -> :skip
      rate -> {"waveformSampleRate", rate}
    end
  end

  defp normalize_media_entry(_kind, key, value) when key in ["metadata", :metadata] do
    case value do
      %{} = metadata ->
        nested =
          metadata
          |> Enum.reduce(%{}, fn {nested_key, nested_value}, acc ->
            if is_binary(nested_key) do
              Map.put(acc, nested_key, nested_value)
            else
              acc
            end
          end)

        if map_size(nested) == 0, do: :skip, else: {"metadata", nested}

      _ ->
        :skip
    end
  end

  defp normalize_media_entry(_kind, key, value) when key in ["width", :width, "height", :height] do
    # Dimensions handled separately to support nested maps.
    case normalize_positive_integer(value) do
      nil -> :skip
      normalized -> {Atom.to_string(key), normalized}
    end
  end

  defp normalize_media_entry(_kind, key, value) when key in ["mimeType", :mimeType] do
    case normalize_string(value, 3, 256) do
      nil -> :skip
      mime -> {"mimeType", mime}
    end
  end

  defp normalize_media_entry(_kind, key, value) when key in ["contentType", :contentType] do
    case normalize_string(value, 3, 256) do
      nil -> :skip
      mime -> {"contentType", mime}
    end
  end

  defp normalize_media_entry(_kind, _key, _value), do: :skip

  defp normalize_duration(value) when is_binary(value) do
    case Float.parse(value) do
      {number, _} -> normalize_duration(number)
      :error -> nil
    end
  end

  defp normalize_duration(value) when is_number(value) do
    cond do
      value <= 0 -> nil
      true -> Float.round(value * 1.0, 3)
    end
  end

  defp normalize_duration(_), do: nil

  defp normalize_duration_ms(value) when is_binary(value) do
    case Integer.parse(value) do
      {number, _} -> normalize_duration_ms(number)
      :error -> nil
    end
  end

  defp normalize_duration_ms(value) when is_integer(value) and value > 0, do: value
  defp normalize_duration_ms(value) when is_float(value) and value > 0, do: trunc(Float.round(value))
  defp normalize_duration_ms(_), do: nil

  defp normalize_checksum(value) when is_binary(value) do
    trimmed = String.trim(value)

    if Regex.match?(~r/\A[A-Fa-f0-9]{32,128}\z/, trimmed) do
      String.downcase(trimmed)
    else
      nil
    end
  end

  defp normalize_checksum(_), do: nil

  defp normalize_waveform(value) when is_list(value) do
    normalized =
      value
      |> Enum.map(fn point ->
        cond do
          is_number(point) ->
            point
            |> Kernel./(1.0)
            |> max(0.0)
            |> min(1.0)

          true ->
            nil
        end
      end)
      |> Enum.reject(&is_nil/1)
      |> Enum.take(512)

    if normalized == [], do: nil, else: normalized
  end

  defp normalize_waveform(_), do: nil

  defp normalize_thumbnail(%{} = value) do
    normalized =
      value
      |> Enum.reduce(%{}, fn {key, val}, acc ->
        case normalize_thumbnail_entry(key, val) do
          {normalized_key, normalized_value} -> Map.put(acc, normalized_key, normalized_value)
          :skip -> acc
        end
      end)

    if map_size(normalized) == 0 do
      nil
    else
      normalized
    end
  end

  defp normalize_thumbnail(_), do: nil

  defp normalize_thumbnail_entry(key, value) when key in ["bucket", :bucket, "bucketName", :bucketName] do
    case normalize_string(value, 1, 200) do
      nil -> :skip
      bucket -> {"bucket", bucket}
    end
  end

  defp normalize_thumbnail_entry(key, value) when key in ["objectKey", :objectKey, "object_key", :object_key] do
    case normalize_string(value, 1, 500) do
      nil -> :skip
      object_key -> {"objectKey", object_key}
    end
  end

  defp normalize_thumbnail_entry(key, value) when key in ["width", :width, "height", :height] do
    case normalize_positive_integer(value) do
      nil -> :skip
      normalized -> {Atom.to_string(key), normalized}
    end
  end

  defp normalize_thumbnail_entry(key, value) when key in ["url", :url] do
    case normalize_string(value, 5, 2048) do
      nil -> :skip
      url -> {"url", url}
    end
  end

  defp normalize_thumbnail_entry(key, value) when key in ["contentType", :contentType, "mimeType", :mimeType] do
    case normalize_string(value, 3, 256) do
      nil -> :skip
      mime -> {"contentType", mime}
    end
  end

  defp normalize_thumbnail_entry(_key, _value), do: :skip

  defp normalize_string(value, min, max) when is_binary(value) do
    trimmed = String.trim(value)

    if String.length(trimmed) in min..max do
      trimmed
    else
      nil
    end
  end

  defp normalize_string(_, _, _), do: nil

  defp normalize_positive_integer(value) when is_integer(value) and value > 0, do: value

  defp normalize_positive_integer(value) when is_float(value) and value > 0 do
    trunc(Float.round(value))
  end

  defp normalize_positive_integer(value) when is_binary(value) do
    case Integer.parse(value) do
      {number, _} when number > 0 -> number
      _ -> nil
    end
  end

  defp normalize_positive_integer(_), do: nil
=======
  defp fetch_message!(conversation_id, message_id) do
    case Repo.get_by(Message, id: message_id, conversation_id: conversation_id) do
      %Message{deleted_at: nil} = message -> message
      %Message{deleted_at: _} -> Repo.rollback(:message_deleted)
      nil -> Repo.rollback(:message_not_found)
    end
  end

  defp normalize_emoji(nil), do: Repo.rollback(:invalid_emoji)

  defp normalize_emoji(emoji) when is_binary(emoji) do
    value = emoji |> String.trim()

    if value == "" do
      Repo.rollback(:invalid_emoji)
    else
      value
    end
  end

  defp normalize_emoji(_emoji), do: Repo.rollback(:invalid_emoji)

  defp normalize_metadata(nil), do: %{}
  defp normalize_metadata(metadata) when is_map(metadata), do: metadata
  defp normalize_metadata(_metadata), do: Repo.rollback(:invalid_metadata)

  defp broadcast_reaction_added(conversation_id, %MessageReaction{} = reaction) do
    broadcast_conversation_event(conversation_id, {:reaction_added, reaction_payload(reaction)})
  end

  defp broadcast_reaction_removed(conversation_id, %MessageReaction{} = reaction) do
    broadcast_conversation_event(conversation_id, {:reaction_removed, reaction_payload(reaction)})
  end

  defp broadcast_message_pinned(conversation_id, %PinnedMessage{} = pinned) do
    broadcast_conversation_event(conversation_id, {:message_pinned, pinned_payload(pinned)})
  end

  defp broadcast_message_unpinned(conversation_id, %PinnedMessage{} = pinned) do
    broadcast_conversation_event(conversation_id, {:message_unpinned, pinned_payload(pinned)})
  end

  defp broadcast_message_read(conversation_id, profile_id, message_id, read_at) do
    broadcast_conversation_event(conversation_id, {:message_read, %{
      profile_id: profile_id,
      message_id: message_id,
      read_at: read_at
    }})
  end

  defp broadcast_conversation_event(conversation_id, event) do
    payload =
      case event do
        {:reaction_added, reaction} ->
          {:reaction_added, enrich_reaction_event(reaction)}

        {:reaction_removed, reaction} ->
          {:reaction_removed, enrich_reaction_event(reaction)}

        {:message_pinned, pinned} ->
          {:message_pinned, pinned}

        {:message_unpinned, pinned} ->
          {:message_unpinned, pinned}

        {:message_read, attrs} ->
          {:message_read, attrs}

        other ->
          other
      end

    PubSub.broadcast(Messngr.PubSub, conversation_topic(conversation_id), payload)
    :ok
  end

  defp enrich_reaction_event(reaction) do
    message_id = Map.fetch!(reaction, :message_id)
    Map.put(reaction, :aggregates, reaction_aggregates(message_id))
  end

  defp reaction_payload(%MessageReaction{} = reaction) do
    %{
      id: reaction.id,
      message_id: reaction.message_id,
      profile_id: reaction.profile_id,
      emoji: reaction.emoji,
      metadata: reaction.metadata,
      inserted_at: reaction.inserted_at,
      updated_at: reaction.updated_at
    }
  end

  defp pinned_payload(%PinnedMessage{} = pinned) do
    %{
      id: pinned.id,
      conversation_id: pinned.conversation_id,
      message_id: pinned.message_id,
      pinned_by_id: pinned.pinned_by_id,
      pinned_at: pinned.pinned_at,
      metadata: pinned.metadata
    }
  end

  defp reaction_aggregates(message_id) do
    MessageReaction
    |> where([r], r.message_id == ^message_id)
    |> Repo.all()
    |> Enum.group_by(& &1.emoji)
    |> Enum.map(fn {emoji, reactions} ->
      %{
        emoji: emoji,
        count: Enum.count(reactions),
        profile_ids: reactions |> Enum.map(& &1.profile_id) |> Enum.uniq()
      }
    end)
  end

  defp take_permitted_attrs(attrs, keys) do
    Enum.reduce(keys, %{}, fn key, acc ->
      value = Map.get(attrs, key) || Map.get(attrs, Atom.to_string(key))

      if is_nil(value) do
        acc
      else
        Map.put(acc, key, value)
      end
    end)
  end

  defp maybe_normalize_metadata(attrs) do
    case Map.fetch(attrs, :metadata) do
      {:ok, metadata} -> Map.put(attrs, :metadata, normalize_metadata(metadata))
      :error -> attrs
    end
  end

  defp maybe_put_delete_metadata(map, opts) do
    metadata = opts[:metadata] || Map.get(opts, "metadata")

    if is_nil(metadata) do
      map
    else
      Map.put(map, :metadata, normalize_metadata(metadata))
    end
  end
>>>>>>> 284afece
end<|MERGE_RESOLUTION|>--- conflicted
+++ resolved
@@ -1062,7 +1062,6 @@
     end)
   end
 
-<<<<<<< HEAD
   defp build_media_metadata(kind, media) do
     media_map =
       media
@@ -1349,7 +1348,6 @@
   end
 
   defp normalize_positive_integer(_), do: nil
-=======
   defp fetch_message!(conversation_id, message_id) do
     case Repo.get_by(Message, id: message_id, conversation_id: conversation_id) do
       %Message{deleted_at: nil} = message -> message
@@ -1496,5 +1494,4 @@
       Map.put(map, :metadata, normalize_metadata(metadata))
     end
   end
->>>>>>> 284afece
 end