--- conflicted
+++ resolved
@@ -15,11 +15,7 @@
     field :status, Ecto.Enum, values: [:sending, :sent, :delivered, :read], default: :sent
     field :sent_at, :utc_datetime
     field :kind, Ecto.Enum,
-<<<<<<< HEAD
-      values: [:text, :markdown, :code, :system, :image, :video, :audio, :voice, :file, :location],
-=======
       values: [:text, :markdown, :code, :system, :image, :video, :audio, :voice, :file, :thumbnail, :location],
->>>>>>> c45abb96
       default: :text
     field :payload, :map, default: %{}
     field :metadata, :map, default: %{}
@@ -98,18 +94,9 @@
     payload = get_field(changeset, :payload) || %{}
 
     cond do
-<<<<<<< HEAD
-      kind in [:audio, :video, :voice, :file] ->
-        validate_media_payload(changeset, payload, kind)
-
-      kind == :image ->
-        validate_media_payload(changeset, payload, kind)
-
-=======
       kind in [:audio, :video, :voice, :file, :image, :thumbnail] ->
         validate_media_payload(changeset, payload)
 
->>>>>>> c45abb96
       kind == :location ->
         require_payload_keys(changeset, payload, ["latitude", "longitude"])
 
@@ -118,15 +105,8 @@
     end
   end
 
-<<<<<<< HEAD
-  defp validate_media_payload(changeset, payload, kind) do
-    required = ["media"]
-
-    case require_payload_keys(changeset, payload, required) do
-=======
   defp validate_media_payload(changeset, payload) do
     case require_payload_keys(changeset, payload, ["media"]) do
->>>>>>> c45abb96
       %Ecto.Changeset{valid?: false} = changeset -> changeset
       %Ecto.Changeset{} ->
         media = Map.get(payload, "media") || %{}
