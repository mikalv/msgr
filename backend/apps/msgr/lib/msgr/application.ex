defmodule Messngr.Application do
  # See https://hexdocs.pm/elixir/Application.html
  # for more information on OTP Applications
  @moduledoc false

  use Application

  @impl true
  def start(_type, _args) do
    retention_pruner_child =
      :msgr
      |> Application.get_env(Messngr.Media.RetentionPruner, [])
      |> Messngr.Media.RetentionPruner.child_spec()

    watcher_pruner_child =
      :msgr
      |> Application.get_env(Messngr.Chat.WatcherPruner, [])
      |> Messngr.Chat.WatcherPruner.child_spec()

    children =
      [
        Messngr.FeatureFlags,
        Messngr.Repo,
        {DNSCluster, query: Application.get_env(:msgr, :dns_cluster_query) || :ignore},
        {Phoenix.PubSub, name: Messngr.PubSub},
        Messngr.Calls.CallRegistry,
        # {Guardian.DB.SweeperServer, []},
        # Start the Finch HTTP client for sending emails
        {Finch, name: Messngr.Finch},
        retention_pruner_child,
        watcher_pruner_child
        # Start a worker by calling: Messngr.Worker.start_link(arg)
        # {Messngr.Worker, arg}
      ]
<<<<<<< HEAD
      |> Kernel.++(maybe_noise_registry_child())
      |> Kernel.++(maybe_bridge_health_child())
=======
      |> Enum.reject(&is_nil/1)
      |> Kernel.++(maybe_noise_registry_child())
>>>>>>> 6e2617ff

    Supervisor.start_link(children, strategy: :one_for_one, name: Messngr.Supervisor)
  end

  defp maybe_noise_registry_child do
    opts = Application.get_env(:msgr, :noise_session_registry, [])

    if Keyword.get(opts, :enabled, true) do
      registry_opts = Keyword.drop(opts, [:enabled])
      [{Messngr.Transport.Noise.Registry, registry_opts}]
    else
      []
    end
  end

  defp maybe_bridge_health_child do
    case Application.get_env(:msgr, :bridge_health_reporter) do
      opts when is_list(opts) and Keyword.get(opts, :enabled, false) ->
        reporter_opts = Keyword.drop(opts, [:enabled])
        [{Messngr.Bridges.HealthReporter, reporter_opts}]

      _other ->
        []
    end
  end
end<|MERGE_RESOLUTION|>--- conflicted
+++ resolved
@@ -32,13 +32,8 @@
         # Start a worker by calling: Messngr.Worker.start_link(arg)
         # {Messngr.Worker, arg}
       ]
-<<<<<<< HEAD
       |> Kernel.++(maybe_noise_registry_child())
       |> Kernel.++(maybe_bridge_health_child())
-=======
-      |> Enum.reject(&is_nil/1)
-      |> Kernel.++(maybe_noise_registry_child())
->>>>>>> 6e2617ff
 
     Supervisor.start_link(children, strategy: :one_for_one, name: Messngr.Supervisor)
   end
