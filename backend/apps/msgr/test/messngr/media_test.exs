defmodule Messngr.MediaTest do
  use Messngr.DataCase

  alias Messngr.{Accounts, Chat, Media, Repo}
  alias Messngr.Media.{Storage, Upload}

  setup do
    {:ok, account_a} = Accounts.create_account(%{"display_name" => "Kari"})
    profile = hd(account_a.profiles)

    {:ok, account_b} = Accounts.create_account(%{"display_name" => "Ola"})
    peer = hd(account_b.profiles)

    {:ok, conversation} = Chat.ensure_direct_conversation(profile.id, peer.id)

    {:ok,
     profile: profile,
     conversation: conversation}
  end

  test "create_upload returns signed instructions and can be consumed with metadata", %{profile: profile, conversation: conversation} do
    {:ok, upload, instructions} =
      Media.create_upload(conversation.id, profile.id, %{
        "kind" => "image",
        "content_type" => "image/png",
        "byte_size" => 1_024_000,
        "filename" => "photo.png"
      })

    assert upload.kind == :image
    assert upload.status == :pending
    assert instructions["bucket"] == upload.bucket
    assert instructions["objectKey"] == upload.object_key
<<<<<<< HEAD
    assert instructions["url"] =~ "X-Amz-Signature"
    assert instructions["retentionExpiresAt"]
    assert %{"objectKey" => thumb_key} = instructions["thumbnailUpload"]
    assert String.ends_with?(thumb_key, "-thumbnail.png")

    sha = String.duplicate("a", 64)
=======
    assert %{"method" => "PUT", "url" => upload_url, "headers" => headers} = instructions["upload"]
    assert headers["content-type"] == "video/mp4"
    assert headers["x-amz-server-side-encryption"] == "AES256"
    assert upload_url =~ "signature="
    assert %{"url" => download_url} = instructions["download"]
    assert download_url =~ upload.object_key
    assert %DateTime{} = instructions["retentionUntil"]
>>>>>>> c45abb96

    {:ok, payload} =
      Media.consume_upload(upload.id, conversation.id, profile.id, %{
        "media" => %{
<<<<<<< HEAD
          "width" => 1920,
          "height" => 1080,
          "caption" => "  Sommerferie  ",
          "thumbnail" => %{"url" => "https://cdn/thumb.png", "width" => 320, "height" => 180},
          "sha256" => sha
        }
      })

    media_payload = payload["media"]
    assert media_payload["width"] == 1920
    assert media_payload["height"] == 1080
    assert media_payload["caption"] == "Sommerferie"
    assert media_payload["sha256"] == sha
    assert %{"url" => "https://cdn/thumb.png"} = media_payload["thumbnail"]
    assert payload["body"] == "Sommerferie"

    assert %Upload{status: :consumed, width: 1920, height: 1080, sha256: ^sha} = Repo.get!(Upload, upload.id)
  end

  test "consume_upload rejects invalid checksum", %{profile: profile, conversation: conversation} do
    {:ok, upload, _} =
      Media.create_upload(conversation.id, profile.id, %{
        "kind" => "audio",
        "content_type" => "audio/mpeg",
        "byte_size" => 2048
      })

    assert {:error, changeset} =
             Media.consume_upload(upload.id, conversation.id, profile.id, %{
               "media" => %{"sha256" => "not-a-digest"}
             })

    assert %{sha256: ["must be a valid SHA-256 hex digest"]} = errors_on(changeset)
=======
          "duration" => 12.5,
          "checksum" => String.duplicate("a", 64),
          "width" => 1920,
          "height" => 1080,
          "thumbnail" => %{
            "bucket" => upload.bucket,
            "objectKey" => upload.object_key <> "/thumbnail"
          }
        }
      })

    media_payload = payload["media"]
    assert media_payload["duration"] == 12.5
    assert media_payload["checksum"] == String.duplicate("a", 64)
    assert media_payload["width"] == 1920
    assert media_payload["height"] == 1080
    assert media_payload["url"] =~ upload.object_key
    assert %{"expiresAt" => _} = media_payload["retention"]
    assert %{"url" => thumb_url} = media_payload["thumbnail"]
    assert thumb_url =~ "thumbnail"
    assert %Upload{status: :consumed} = Repo.get!(Upload, upload.id)
>>>>>>> c45abb96
  end

  test "consume_upload rejects invalid checksum", %{profile: profile, conversation: conversation} do
    {:ok, upload, _instructions} =
      Media.create_upload(conversation.id, profile.id, %{
        "kind" => "audio",
        "content_type" => "audio/mpeg",
        "byte_size" => 2_000
      })

    assert {:error, :checksum_invalid} =
             Media.consume_upload(upload.id, conversation.id, profile.id, %{
               "media" => %{"checksum" => "not_hex"}
             })
  end

  test "creation_changeset validates checksum format", %{profile: profile, conversation: conversation} do
    params = %{
      "kind" => "image",
      "bucket" => "media",
      "object_key" => "conversations/#{conversation.id}/image/test.png",
      "content_type" => "image/png",
      "byte_size" => 1024,
      "expires_at" => DateTime.utc_now(),
      "conversation_id" => conversation.id,
      "profile_id" => profile.id,
      "checksum" => "invalid"
    }

    changeset = Upload.creation_changeset(%Upload{}, params)
    refute changeset.valid?
    assert %{checksum: ["must be a hexadecimal digest"]} = errors_on(changeset)
  end

  test "presign_upload includes kms headers when configured" do
    original = Application.get_env(:msgr, Storage, [])

    updated =
      original
      |> Keyword.put(:server_side_encryption, "aws:kms")
      |> Keyword.put(:sse_kms_key_id, "test-key-id")

    Application.put_env(:msgr, Storage, updated)

    on_exit(fn -> Application.put_env(:msgr, Storage, original) end)

    signed = Storage.presign_upload("bucket", "object", content_type: "image/png")

    assert signed.headers["x-amz-server-side-encryption"] == "aws:kms"
    assert signed.headers["x-amz-server-side-encryption-aws-kms-key-id"] == "test-key-id"
  end
end<|MERGE_RESOLUTION|>--- conflicted
+++ resolved
@@ -31,14 +31,12 @@
     assert upload.status == :pending
     assert instructions["bucket"] == upload.bucket
     assert instructions["objectKey"] == upload.object_key
-<<<<<<< HEAD
     assert instructions["url"] =~ "X-Amz-Signature"
     assert instructions["retentionExpiresAt"]
     assert %{"objectKey" => thumb_key} = instructions["thumbnailUpload"]
     assert String.ends_with?(thumb_key, "-thumbnail.png")
 
     sha = String.duplicate("a", 64)
-=======
     assert %{"method" => "PUT", "url" => upload_url, "headers" => headers} = instructions["upload"]
     assert headers["content-type"] == "video/mp4"
     assert headers["x-amz-server-side-encryption"] == "AES256"
@@ -46,12 +44,10 @@
     assert %{"url" => download_url} = instructions["download"]
     assert download_url =~ upload.object_key
     assert %DateTime{} = instructions["retentionUntil"]
->>>>>>> c45abb96
 
     {:ok, payload} =
       Media.consume_upload(upload.id, conversation.id, profile.id, %{
         "media" => %{
-<<<<<<< HEAD
           "width" => 1920,
           "height" => 1080,
           "caption" => "  Sommerferie  ",
@@ -85,7 +81,6 @@
              })
 
     assert %{sha256: ["must be a valid SHA-256 hex digest"]} = errors_on(changeset)
-=======
           "duration" => 12.5,
           "checksum" => String.duplicate("a", 64),
           "width" => 1920,
@@ -107,7 +102,6 @@
     assert %{"url" => thumb_url} = media_payload["thumbnail"]
     assert thumb_url =~ "thumbnail"
     assert %Upload{status: :consumed} = Repo.get!(Upload, upload.id)
->>>>>>> c45abb96
   end
 
   test "consume_upload rejects invalid checksum", %{profile: profile, conversation: conversation} do
