--- conflicted
+++ resolved
@@ -34,16 +34,13 @@
       status: message.status,
       sent_at: message.sent_at,
       inserted_at: message.inserted_at,
-<<<<<<< HEAD
       payload: payload,
       media: media,
-=======
       edited_at: message.edited_at,
       deleted_at: message.deleted_at,
       payload: message.payload || %{},
       metadata: message.metadata || %{},
       thread_id: message.thread_id,
->>>>>>> c45abb96
       profile: profile_payload(message.profile)
     }
   end
