--- conflicted
+++ resolved
@@ -36,11 +36,8 @@
     case MsgrMessageKind.audio:
     case MsgrMessageKind.voice:
       return MsgrAudioMessage.fromMap(map);
-<<<<<<< HEAD
     case MsgrMessageKind.voice:
       return MsgrAudioMessage.fromMap(map);
-=======
->>>>>>> c45abb96
     case MsgrMessageKind.file:
       return MsgrFileMessage.fromMap(map);
     case MsgrMessageKind.location:
