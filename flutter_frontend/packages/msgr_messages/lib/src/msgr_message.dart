import 'package:equatable/equatable.dart';
import 'package:meta/meta.dart';

import 'msgr_theme.dart';

/// Describes the type of message rendered in the chat timeline.
enum MsgrMessageKind {
  /// Standard conversational text.
  text,

  /// Markdown formatted content.
  markdown,

  /// Code snippet content with optional language metadata.
  code,

  /// System generated information.
  system,

  /// Rich media image content.
  image,

  /// Video media content.
  video,

  /// Audio media content.
  audio,

<<<<<<< HEAD
  /// Short voice note content.
  voice,

  /// Generic file attachment message.
  file,

=======
  /// Short form audio clip or voice memo content.
  voice,

  /// Generic file attachment content.
  file,

  /// Lightweight thumbnail reference for external content.
  thumbnail,

>>>>>>> c45abb96
  /// Shared location or map message.
  location,
}

/// Base class for all message variants in the chat domain.
abstract class MsgrMessage extends Equatable {
  /// Creates a new message instance.
  const MsgrMessage({
    required this.id,
    required this.kind,
    this.sentAt,
    this.insertedAt,
    this.isLocal = false,
    MsgrMessageTheme? theme,
  }) : theme = theme ?? MsgrMessageTheme.defaultTheme;

  /// Unique identifier for the message.
  final String id;

  /// Variant of the message being represented.
  final MsgrMessageKind kind;

  /// Timestamp describing when the sender triggered delivery.
  final DateTime? sentAt;

  /// Timestamp describing when the backend persisted the message.
  final DateTime? insertedAt;

  /// Whether the message only exists locally and has not been confirmed.
  final bool isLocal;

  /// Theme used to render the message bubble.
  final MsgrMessageTheme theme;

  /// Serialises the message into a JSON friendly representation.
  Map<String, dynamic> toMap();

  /// Creates a copy of the message with the provided [theme].
  MsgrMessage themed(MsgrMessageTheme theme);

  /// Attempts to parse a [DateTime] from the provided [value].
  static DateTime? parseTimestamp(dynamic value) {
    if (value == null) {
      return null;
    }
    if (value is DateTime) {
      return value;
    }
    return DateTime.tryParse(value.toString());
  }

  /// Formats a [DateTime] into an ISO string, returning `null` when absent.
  static String? encodeTimestamp(DateTime? value) => value?.toIso8601String();

  /// Reads the theme information from the provided payload.
  static MsgrMessageTheme readTheme(Map<String, dynamic> map) {
    final value = map['theme'];
    if (value is MsgrMessageTheme) {
      return value;
    }
    if (value is Map<String, dynamic>) {
      return MsgrMessageTheme.fromMap(value);
    }
    return MsgrMessageTheme.defaultTheme;
  }

  @override
  List<Object?> get props => [id, kind, sentAt, insertedAt, isLocal, theme];
}

/// Common base class for messages authored by a profile.
@immutable
abstract class MsgrAuthoredMessage extends MsgrMessage {
  /// Creates a new authored message instance.
  const MsgrAuthoredMessage({
    required super.id,
    required super.kind,
    required this.profileId,
    required this.profileName,
    required this.profileMode,
    this.status = 'sent',
    super.sentAt,
    super.insertedAt,
    super.isLocal,
    super.theme,
  });

  /// Identifier of the profile that authored the message.
  final String profileId;

  /// Human readable name of the author.
  final String profileName;

  /// Rendering mode of the profile (public/private/bot etc.).
  final String profileMode;

  /// Delivery status of the message. Defaults to `sent`.
  final String status;

  /// Converts shared fields into a JSON friendly representation.
  @protected
  Map<String, dynamic> toAuthorMap() {
    return {
      'profileId': profileId,
      'profileName': profileName,
      'profileMode': profileMode,
      'status': status,
    };
  }

  /// Populates [MsgrAuthoredMessage] fields from the given [map].
  @protected
  static ({
    String profileId,
    String profileName,
    String profileMode,
    String status,
    DateTime? sentAt,
    DateTime? insertedAt,
    bool isLocal,
  }) readAuthorMap(Map<String, dynamic> map) {
    return (
      profileId: map['profileId'] as String? ?? '',
      profileName: map['profileName'] as String? ?? '',
      profileMode: map['profileMode'] as String? ?? 'private',
      status: map['status'] as String? ?? 'sent',
      sentAt: MsgrMessage.parseTimestamp(map['sentAt'] ?? map['sent_at']),
      insertedAt:
          MsgrMessage.parseTimestamp(map['insertedAt'] ?? map['inserted_at']),
      isLocal: map['isLocal'] as bool? ?? false,
    );
  }

  @override
  List<Object?> get props => [
        ...super.props,
        profileId,
        profileName,
        profileMode,
        status,
      ];
}<|MERGE_RESOLUTION|>--- conflicted
+++ resolved
@@ -26,24 +26,15 @@
   /// Audio media content.
   audio,
 
-<<<<<<< HEAD
   /// Short voice note content.
   voice,
 
   /// Generic file attachment message.
   file,
 
-=======
-  /// Short form audio clip or voice memo content.
-  voice,
-
-  /// Generic file attachment content.
-  file,
-
   /// Lightweight thumbnail reference for external content.
   thumbnail,
 
->>>>>>> c45abb96
   /// Shared location or map message.
   location,
 }
