name: messngr
description: "A new Messenger consept and project."
repository: https://github.com/msgr-no/flutter_client
# The following line prevents the package from being accidentally published to
# pub.dev using `flutter pub publish`. This is preferred for private packages.
publish_to: 'none' # Remove this line if you wish to publish to pub.dev

# The following defines the version and build number for your application.
# A version number is three numbers separated by dots, like 1.2.43
# followed by an optional build number separated by a +.
# Both the version and the builder number may be overridden in flutter
# build by specifying --build-name and --build-number, respectively.
# In Android, build-name is used as versionName while build-number used as versionCode.
# Read more about Android versioning at https://developer.android.com/studio/publish/versioning
# In iOS, build-name is used as CFBundleShortVersionString while build-number is used as CFBundleVersion.
# Read more about iOS versioning at
# https://developer.apple.com/library/archive/documentation/General/Reference/InfoPlistKeyReference/Articles/CoreFoundationKeys.html
# In Windows, build-name is used as the major, minor, and patch parts
# of the product and file versions while build-number is used as the build suffix.
version: 0.1.1+1

environment:
  sdk: ^3.5.1

# Dependencies specify other packages that your package needs in order to work.
# To automatically upgrade your package dependencies to the latest versions
# consider running `flutter pub upgrade --major-versions`. Alternatively,
# dependencies can be manually updated by changing the version numbers below to
# the latest version available on pub.dev. To see which dependencies have newer
# versions available, run `flutter pub outdated`.
dependencies:
  flutter:
    sdk: flutter
  flutter_localizations:
    sdk: flutter

  # Essentials
  shared_preferences: ^2.3.2
  path_provider: ^2.1.4
  provider: ^6.1.2
  overlay_support: ^2.1.0
  fluttertoast: ^8.2.8
  http: ^1.2.1
  phoenix_socket:
    path: packages/phoenix_socket
  equatable: ^2.0.5


  # Life is hard without logging
  logging: ^1.2.0

  # Core
  libmsgr:
    path: packages/libmsgr
  msgr_messages:
    path: packages/msgr_messages

  flutter_profile_picture: ^2.0.0
  # The following adds the Cupertino Icons font to your application.
  # Use with the CupertinoIcons class for iOS style icons.
  cupertino_icons: ^1.0.8
  google_fonts: ^6.2.1
  # Will be used for pincode / lockscreen / SMS registration
  pinput: ^5.0.0
  smart_auth: ^2.0.0
  #geolocator: ^13.0.1
  #location: ^7.0.0
  permission_handler: ^11.3.1
  device_info_plus: ^10.1.2
  package_info_plus: ^8.0.0
  visibility_detector: ^0.4.0+2
  # For deciding on traffic usage
  connectivity_plus: ^6.0.5
  # It will be essential to be able to spread the app to gain a chance in world market
  share_plus: ^10.0.2
<<<<<<< HEAD
  file_picker: ^8.0.6
  desktop_drop: ^0.4.4
=======
  file_picker: ^8.1.2
>>>>>>> c45abb96

  # Media
  video_player: ^2.2.0
  video_thumbnail: ^0.4.3
  media_kit: ^1.1.11
  media_info: ^0.8.0
  image_picker: ^1.1.2
  image_picker_for_web: ^3.0.6
  cached_network_image: ^3.3.1
<<<<<<< HEAD
  image: ^4.1.7
=======
  crypto: ^3.0.3
  mime: ^1.0.5
>>>>>>> c45abb96

  # For messages
  flutter_markdown: ^0.7.3+2
  flutter_link_previewer: ^3.2.2
  flutter_svg: ^2.0.10+1
  mime: ^1.0.5

  # Misc
  meta: ^1.15.0
  redux: ^5.0.0
  redux_persist: ^0.9.0
  flutter_redux_hooks: ^0.2.0
  dartz: ^0.10.1

  flutter_background_service: ^5.0.10
  # UI
  liquid_pull_to_refresh: ^3.0.1
  window_manager: ^0.4.2
  go_router: ^14.2.7
  flutter_screen_lock: ^9.1.0
  introduction_screen: ^3.1.14
  flutter_sticky_header: ^0.6.5
  super_clipboard: ^0.8.24
  flutter_portal: ^1.1.4
  intl: ^0.20.2
  timeago: ^3.7.0
  scrollable_positioned_list: ^0.3.8
  scroll_to_index: ^3.0.1
  hive: ^2.2.3
  hive_flutter: ^1.1.0
  sembast: ^3.5.0+1
  path: ^1.9.0

  # Secure storage
  flutter_secure_storage: ^9.2.2
  url_launcher: ^6.3.0
  flutter_native_image: ^0.0.6+1
  redux_dev_tools: ^0.7.0
  redux_remote_devtools: ^3.0.0
  reselect: ^0.5.0
  flutter_webrtc: ^0.11.7
  collection: ^1.18.0

dev_dependencies:
  # Launcher icons etc
  flutter_launcher_icons: ^0.13.1
  flutter_test:
    sdk: flutter


  # The "flutter_lints" package below contains a set of recommended lints to
  # encourage good coding practices. The lint set provided by the package is
  # activated in the `analysis_options.yaml` file located at the root of your
  # package. See that file for information about deactivating specific lint
  # rules and activating additional ones.
  flutter_lints: ^4.0.0
  drift_dev: ^2.20.0
  mockito: ^5.4.4
  go_router_builder: ^2.7.1
  build_runner: ^2.4.12
  build_verify: ^3.1.0

# For information on the generic Dart part of this file, see the
# following page: https://dart.dev/tools/pub/pubspec

# The following section is specific to Flutter packages.
flutter:

  # The following line ensures that the Material Icons font is
  # included with your application, so that you can use the icons in
  # the material Icons class.
  uses-material-design: true

  # To add assets to your application, add an assets section, like this:
  # assets:
  #   - images/a_dot_burr.jpeg
  #   - images/a_dot_ham.jpeg

  assets:
    - assets/images/welcome/encryption.png
    - assets/images/welcome/global.png
    - assets/images/welcome/desentralized.png
    - assets/images/welcome/paperplane.png
    - assets/images/welcome/key.png
    - assets/images/welcome/route_path.png
    - assets/images/certificate.png
    - assets/flags/
    - assets/lang/

  # An image asset can refer to one or more resolution-specific "variants", see
  # https://flutter.dev/to/resolution-aware-images

  # For details regarding adding assets from package dependencies, see
  # https://flutter.dev/to/asset-from-package

  # To add custom fonts to your application, add a fonts section here,
  # in this "flutter" section. Each entry in this list should have a
  # "family" key with the font family name, and a "fonts" key with a
  # list giving the asset and other descriptors for the font. For
  # example:
  # fonts:
  #   - family: Schyler
  #     fonts:
  #       - asset: fonts/Schyler-Regular.ttf
  #       - asset: fonts/Schyler-Italic.ttf
  #         style: italic
  #   - family: Trajan Pro
  #     fonts:
  #       - asset: fonts/TrajanPro.ttf
  #       - asset: fonts/TrajanPro_Bold.ttf
  #         weight: 700
  #
  # For details regarding fonts from package dependencies,
  # see https://flutter.dev/to/font-from-package<|MERGE_RESOLUTION|>--- conflicted
+++ resolved
@@ -73,12 +73,8 @@
   connectivity_plus: ^6.0.5
   # It will be essential to be able to spread the app to gain a chance in world market
   share_plus: ^10.0.2
-<<<<<<< HEAD
-  file_picker: ^8.0.6
+  file_picker: ^8.1.2
   desktop_drop: ^0.4.4
-=======
-  file_picker: ^8.1.2
->>>>>>> c45abb96
 
   # Media
   video_player: ^2.2.0
@@ -88,12 +84,9 @@
   image_picker: ^1.1.2
   image_picker_for_web: ^3.0.6
   cached_network_image: ^3.3.1
-<<<<<<< HEAD
   image: ^4.1.7
-=======
   crypto: ^3.0.3
   mime: ^1.0.5
->>>>>>> c45abb96
 
   # For messages
   flutter_markdown: ^0.7.3+2
