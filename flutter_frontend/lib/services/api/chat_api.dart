import 'dart:convert';

import 'package:http/http.dart' as http;
import 'package:messngr/config/app_constants.dart';
import 'package:messngr/features/chat/models/chat_message.dart';
import 'package:messngr/features/chat/models/chat_thread.dart';

class ApiException implements Exception {
  ApiException(this.statusCode, this.body);

  final int statusCode;
  final String body;

  @override
  String toString() => 'ApiException(statusCode: $statusCode, body: $body)';
}

class AccountIdentity {
  const AccountIdentity({required this.accountId, required this.profileId});

  final String accountId;
  final String profileId;
}

<<<<<<< HEAD
class ThumbnailUploadInfo {
  const ThumbnailUploadInfo({
    required this.method,
    required this.url,
    required this.headers,
    required this.bucket,
    required this.objectKey,
    required this.publicUrl,
    required this.expiresAt,
  });

  final String method;
  final Uri url;
  final Map<String, String> headers;
  final String bucket;
  final String objectKey;
  final Uri publicUrl;
  final DateTime expiresAt;

  factory ThumbnailUploadInfo.fromJson(Map<String, dynamic> json) {
    return ThumbnailUploadInfo(
      method: json['method'] as String? ?? 'PUT',
      url: Uri.parse(json['url'] as String? ?? ''),
      headers: _stringMap(json['headers'] as Map<String, dynamic>? ?? const {}),
      bucket: json['bucket'] as String? ?? '',
      objectKey: json['object_key'] as String? ?? json['objectKey'] as String? ?? '',
      publicUrl: Uri.parse(json['public_url'] as String? ?? json['publicUrl'] as String? ?? ''),
      expiresAt: DateTime.tryParse(json['expires_at'] as String? ?? json['expiresAt'] as String? ?? '') ?? DateTime.fromMillisecondsSinceEpoch(0),
    );
  }
}

class PresignedUploadInfo {
  const PresignedUploadInfo({
    required this.method,
    required this.url,
    required this.headers,
    required this.bucket,
    required this.objectKey,
    required this.publicUrl,
    required this.expiresAt,
    this.retentionExpiresAt,
    this.thumbnail,
  });

  final String method;
  final Uri url;
  final Map<String, String> headers;
  final String bucket;
  final String objectKey;
  final Uri publicUrl;
  final DateTime expiresAt;
  final DateTime? retentionExpiresAt;
  final ThumbnailUploadInfo? thumbnail;

  factory PresignedUploadInfo.fromJson(Map<String, dynamic> json) {
    final thumbnail = json['thumbnail_upload'] ?? json['thumbnailUpload'];
    return PresignedUploadInfo(
      method: json['method'] as String? ?? 'PUT',
      url: Uri.parse(json['url'] as String? ?? ''),
      headers: _stringMap(json['headers'] as Map<String, dynamic>? ?? const {}),
      bucket: json['bucket'] as String? ?? '',
      objectKey: json['object_key'] as String? ?? json['objectKey'] as String? ?? '',
      publicUrl: Uri.parse(json['public_url'] as String? ?? json['publicUrl'] as String? ?? ''),
      expiresAt: DateTime.tryParse(json['expires_at'] as String? ?? json['expiresAt'] as String? ?? '') ?? DateTime.fromMillisecondsSinceEpoch(0),
      retentionExpiresAt: DateTime.tryParse(json['retention_expires_at'] as String? ?? json['retentionExpiresAt'] as String? ?? ''),
      thumbnail: thumbnail is Map<String, dynamic> ? ThumbnailUploadInfo.fromJson(thumbnail) : null,
    );
  }
}

class MediaUploadSession {
  const MediaUploadSession({
    required this.id,
    required this.kind,
    required this.contentType,
    required this.byteSize,
    required this.instructions,
  });

  final String id;
  final String kind;
  final String contentType;
  final int byteSize;
  final PresignedUploadInfo instructions;

  factory MediaUploadSession.fromJson(Map<String, dynamic> json) {
    final upload = json['upload'] as Map<String, dynamic>? ?? const {};
    return MediaUploadSession(
      id: json['id'] as String? ?? '',
      kind: json['kind'] as String? ?? 'file',
      contentType: json['content_type'] as String? ?? json['contentType'] as String? ?? 'application/octet-stream',
      byteSize: (json['byte_size'] as num?)?.toInt() ?? 0,
      instructions: PresignedUploadInfo.fromJson(upload),
    );
  }
=======
class MediaUploadRequest {
  const MediaUploadRequest({
    required this.kind,
    required this.contentType,
    required this.byteSize,
    this.fileName,
  });

  final String kind;
  final String contentType;
  final int byteSize;
  final String? fileName;
}

class MediaUploadInstructions {
  const MediaUploadInstructions({
    required this.id,
    required this.bucket,
    required this.objectKey,
    required this.uploadMethod,
    required this.uploadUrl,
    required this.uploadHeaders,
    required this.downloadMethod,
    required this.downloadUrl,
    this.uploadExpiresAt,
    this.downloadExpiresAt,
    this.publicUrl,
    this.retentionUntil,
  });

  final String id;
  final String bucket;
  final String objectKey;
  final String uploadMethod;
  final Uri uploadUrl;
  final Map<String, String> uploadHeaders;
  final String downloadMethod;
  final Uri downloadUrl;
  final DateTime? uploadExpiresAt;
  final DateTime? downloadExpiresAt;
  final Uri? publicUrl;
  final DateTime? retentionUntil;
>>>>>>> c45abb96
}

class ChatApi {
  ChatApi({http.Client? client}) : _client = client ?? http.Client();

  final http.Client _client;

  Future<AccountIdentity> createAccount(String displayName, {String? email}) async {
    final response = await _client.post(
      backendApiUri('users'),
      headers: {'Content-Type': 'application/json'},
      body: jsonEncode({
        'display_name': displayName,
        if (email != null) 'email': email,
      }),
    );

    final decoded = _decodeBody(response);
    final data = decoded['data'] as Map<String, dynamic>;
    final profiles = data['profiles'] as List<dynamic>? ?? const [];
    final profile = profiles.isEmpty ? null : profiles.first as Map<String, dynamic>;

    if (profile == null) {
      throw ApiException(response.statusCode, response.body);
    }

    return AccountIdentity(
      accountId: data['id'] as String,
      profileId: profile['id'] as String,
    );
  }

  Future<ChatThread> ensureDirectConversation({
    required AccountIdentity current,
    required String targetProfileId,
  }) async {
    final response = await _client.post(
      backendApiUri('conversations'),
      headers: _authHeaders(current),
      body: jsonEncode({'target_profile_id': targetProfileId}),
    );

    final decoded = _decodeBody(response);
    final data = decoded['data'] as Map<String, dynamic>;
    return ChatThread.fromJson(data);
  }

  Future<List<ChatThread>> listConversations({
    required AccountIdentity current,
  }) async {
    final response = await _client.get(
      backendApiUri('conversations'),
      headers: _authHeaders(current),
    );

    final decoded = _decodeBody(response);
    final data = decoded['data'] as List<dynamic>? ?? const [];
    return data
        .map((raw) => ChatThread.fromJson(raw as Map<String, dynamic>))
        .toList();
  }

  Future<ChatThread> createGroupConversation({
    required AccountIdentity current,
    required String topic,
    required List<String> participantIds,
    ChatStructureType structureType = ChatStructureType.friends,
  }) async {
    final response = await _client.post(
      backendApiUri('conversations'),
      headers: _authHeaders(current),
      body: jsonEncode({
        'kind': 'group',
        'topic': topic,
        'participant_ids': participantIds,
        'structure_type': _structureTypeToJson(structureType),
      }),
    );

    final decoded = _decodeBody(response);
    final data = decoded['data'] as Map<String, dynamic>;
    return ChatThread.fromJson(data);
  }

  Future<ChatThread> createChannelConversation({
    required AccountIdentity current,
    required String topic,
    List<String> participantIds = const [],
    ChatStructureType structureType = ChatStructureType.project,
    ChatVisibility visibility = ChatVisibility.team,
  }) async {
    final response = await _client.post(
      backendApiUri('conversations'),
      headers: _authHeaders(current),
      body: jsonEncode({
        'kind': 'channel',
        'topic': topic,
        'participant_ids': participantIds,
        'structure_type': _structureTypeToJson(structureType),
        'visibility': _visibilityToJson(visibility),
      }),
    );

    final decoded = _decodeBody(response);
    final data = decoded['data'] as Map<String, dynamic>;
    return ChatThread.fromJson(data);
  }

  Future<MediaUploadInstructions> createMediaUpload({
    required AccountIdentity current,
    required String conversationId,
    required MediaUploadRequest request,
  }) async {
    final response = await _client.post(
      backendApiUri('conversations/$conversationId/uploads'),
      headers: _authHeaders(current),
      body: jsonEncode({
        'upload': {
          'kind': request.kind,
          'content_type': request.contentType,
          'byte_size': request.byteSize,
          if (request.fileName != null) 'filename': request.fileName,
        },
      }),
    );

    final decoded = _decodeBody(response);
    final data = decoded['data'] as Map<String, dynamic>;
    final upload = data['upload'] as Map<String, dynamic>;
    final download = data['download'] as Map<String, dynamic>;

    return MediaUploadInstructions(
      id: data['id'] as String,
      bucket: data['bucket'] as String,
      objectKey: data['object_key'] as String,
      uploadMethod: upload['method'] as String,
      uploadUrl: Uri.parse(upload['url'] as String),
      uploadHeaders: _stringHeaders(upload['headers'] as Map),
      uploadExpiresAt: _parseDate(upload['expires_at']),
      downloadMethod: download['method'] as String,
      downloadUrl: Uri.parse(download['url'] as String),
      downloadExpiresAt: _parseDate(download['expires_at']),
      publicUrl:
          data['public_url'] != null ? Uri.parse(data['public_url'] as String) : null,
      retentionUntil: _parseDate(data['retention_until']),
    );
  }

  Future<List<ChatMessage>> fetchMessages({
    required AccountIdentity current,
    required String conversationId,
    int limit = 50,
  }) async {
    final uri = backendApiUri(
      'conversations/$conversationId/messages',
      queryParameters: {'limit': '$limit'},
    );

    final response = await _client.get(uri, headers: _authHeaders(current));

    final decoded = _decodeBody(response);
    final data = decoded['data'] as List<dynamic>;
    return data.map((raw) => ChatMessage.fromJson(raw as Map<String, dynamic>)).toList();
  }

  Future<ChatMessage> sendStructuredMessage({
    required AccountIdentity current,
    required String conversationId,
    String? body,
    String? kind,
    Map<String, dynamic>? media,
    Map<String, dynamic>? payload,
  }) async {
<<<<<<< HEAD
    final decoded = await sendStructuredMessage(
      current: current,
      conversationId: conversationId,
      message: {'body': body},
    );
    return decoded;
  }

  Future<ChatMessage> sendStructuredMessage({
    required AccountIdentity current,
    required String conversationId,
    required Map<String, dynamic> message,
  }) async {
=======
    final message = <String, dynamic>{};
    if (body != null) message['body'] = body;
    if (kind != null) message['kind'] = kind;
    if (media != null && media.isNotEmpty) message['media'] = media;
    if (payload != null && payload.isNotEmpty) message['payload'] = payload;

    if (message.isEmpty) {
      throw ArgumentError('message payload cannot be empty');
    }

>>>>>>> c45abb96
    final response = await _client.post(
      backendApiUri('conversations/$conversationId/messages'),
      headers: _authHeaders(current),
      body: jsonEncode({'message': message}),
<<<<<<< HEAD
    );

    final decoded = _decodeBody(response);
    return ChatMessage.fromJson(decoded['data'] as Map<String, dynamic>);
  }

  Future<MediaUploadSession> createMediaUpload({
    required AccountIdentity current,
    required String conversationId,
    required String kind,
    required String contentType,
    required int byteSize,
    String? filename,
  }) async {
    final response = await _client.post(
      backendApiUri('conversations/$conversationId/uploads'),
      headers: _authHeaders(current),
      body: jsonEncode({
        'upload': {
          'kind': kind,
          'content_type': contentType,
          'byte_size': byteSize,
          if (filename != null) 'filename': filename,
        }
      }),
=======
>>>>>>> c45abb96
    );

    final decoded = _decodeBody(response);
    final data = decoded['data'] as Map<String, dynamic>;
    return MediaUploadSession.fromJson(data);
  }

  Map<String, String> _authHeaders(AccountIdentity identity) {
    return {
      'Content-Type': 'application/json',
      'x-account-id': identity.accountId,
      'x-profile-id': identity.profileId,
    };
  }

  String _structureTypeToJson(ChatStructureType type) {
    switch (type) {
      case ChatStructureType.family:
        return 'family';
      case ChatStructureType.business:
        return 'business';
      case ChatStructureType.friends:
        return 'friends';
      case ChatStructureType.project:
        return 'project';
      case ChatStructureType.other:
        return 'other';
    }
  }

  String _visibilityToJson(ChatVisibility visibility) {
    switch (visibility) {
      case ChatVisibility.private:
        return 'private';
      case ChatVisibility.team:
        return 'team';
    }
  }

  Map<String, String> _stringHeaders(Map<dynamic, dynamic> headers) {
    return headers.map((key, value) => MapEntry(key.toString(), value.toString()));
  }

  DateTime? _parseDate(dynamic value) {
    if (value is String && value.isNotEmpty) {
      return DateTime.tryParse(value);
    }
    return null;
  }

  Map<String, dynamic> _decodeBody(http.Response response) {
    final body = response.body.isEmpty ? '{}' : response.body;
    final decoded = jsonDecode(body) as Map<String, dynamic>;
    if (response.statusCode >= 200 && response.statusCode < 300) {
      return decoded;
    }
    throw ApiException(response.statusCode, response.body);
  }

  static Map<String, String> _stringMap(Map<String, dynamic> input) {
    return input.map((key, value) => MapEntry(key.toString(), value == null ? '' : value.toString()));
  }
}<|MERGE_RESOLUTION|>--- conflicted
+++ resolved
@@ -22,7 +22,6 @@
   final String profileId;
 }
 
-<<<<<<< HEAD
 class ThumbnailUploadInfo {
   const ThumbnailUploadInfo({
     required this.method,
@@ -119,7 +118,6 @@
       instructions: PresignedUploadInfo.fromJson(upload),
     );
   }
-=======
 class MediaUploadRequest {
   const MediaUploadRequest({
     required this.kind,
@@ -162,7 +160,6 @@
   final DateTime? downloadExpiresAt;
   final Uri? publicUrl;
   final DateTime? retentionUntil;
->>>>>>> c45abb96
 }
 
 class ChatApi {
@@ -336,7 +333,6 @@
     Map<String, dynamic>? media,
     Map<String, dynamic>? payload,
   }) async {
-<<<<<<< HEAD
     final decoded = await sendStructuredMessage(
       current: current,
       conversationId: conversationId,
@@ -350,7 +346,6 @@
     required String conversationId,
     required Map<String, dynamic> message,
   }) async {
-=======
     final message = <String, dynamic>{};
     if (body != null) message['body'] = body;
     if (kind != null) message['kind'] = kind;
@@ -361,12 +356,10 @@
       throw ArgumentError('message payload cannot be empty');
     }
 
->>>>>>> c45abb96
     final response = await _client.post(
       backendApiUri('conversations/$conversationId/messages'),
       headers: _authHeaders(current),
       body: jsonEncode({'message': message}),
-<<<<<<< HEAD
     );
 
     final decoded = _decodeBody(response);
@@ -392,8 +385,6 @@
           if (filename != null) 'filename': filename,
         }
       }),
-=======
->>>>>>> c45abb96
     );
 
     final decoded = _decodeBody(response);
