--- conflicted
+++ resolved
@@ -1,4 +1,3 @@
-<<<<<<< HEAD
 import 'dart:math' as math;
 
 import 'package:flutter/material.dart';
@@ -7,7 +6,6 @@
 import 'package:messngr/features/chat/media/chat_media_controller.dart';
 import 'package:messngr/features/chat/media/chat_media_picker.dart';
 import 'package:messngr/features/chat/models/composer_submission.dart';
-=======
 import 'dart:async';
 import 'dart:math';
 import 'dart:typed_data';
@@ -16,7 +14,6 @@
 import 'package:flutter/foundation.dart';
 import 'package:flutter/material.dart';
 import 'package:flutter/services.dart';
->>>>>>> 284afece
 import 'package:messngr/features/chat/widgets/chat_theme.dart';
 
 class ChatComposer extends StatefulWidget {
@@ -26,7 +23,6 @@
     required this.onSubmit,
     required this.isSending,
     this.errorMessage,
-<<<<<<< HEAD
     this.mediaController,
     this.mediaPicker,
   });
@@ -36,7 +32,6 @@
   final String? errorMessage;
   final ChatMediaController? mediaController;
   final ChatMediaPicker? mediaPicker;
-=======
     this.availableCommands = SlashCommand.defaults,
     ChatVoiceRecorder? voiceRecorder,
   }) : voiceRecorder = voiceRecorder ?? SimulatedChatVoiceRecorder();
@@ -47,7 +42,6 @@
   final String? errorMessage;
   final List<SlashCommand> availableCommands;
   final ChatVoiceRecorder voiceRecorder;
->>>>>>> 284afece
 
   @override
   State<ChatComposer> createState() => _ChatComposerState();
@@ -55,7 +49,6 @@
 
 class _ChatComposerState extends State<ChatComposer>
     with SingleTickerProviderStateMixin {
-<<<<<<< HEAD
   late final TextEditingController _controller;
   late final FocusNode _focusNode;
   late final ValueNotifier<bool> _hasText;
@@ -64,7 +57,6 @@
   late final bool _ownsMediaController;
 
   bool _showToolbar = false;
-=======
   late final TextEditingController _textController;
   late final FocusNode _focusNode;
   late final AnimationController _expanderController;
@@ -87,12 +79,10 @@
   }
 
   bool get _shouldShowCommandPalette => _matchedCommands.isNotEmpty;
->>>>>>> 284afece
 
   @override
   void initState() {
     super.initState();
-<<<<<<< HEAD
     _controller = TextEditingController();
     _focusNode = FocusNode();
     _hasText = ValueNotifier<bool>(false);
@@ -104,7 +94,6 @@
     _ownsMediaController = widget.mediaController == null;
     _mediaController = widget.mediaController ?? ChatMediaController(picker: widget.mediaPicker);
     _mediaController.addListener(_handleMediaChanged);
-=======
     _value = widget.controller.value;
     _textController = TextEditingController(text: _value.text);
     _focusNode = FocusNode();
@@ -126,7 +115,6 @@
       _value = widget.controller.value;
       _textController.text = _value.text;
     }
->>>>>>> 284afece
   }
 
   @override
@@ -135,16 +123,13 @@
     widget.controller.removeListener(_handleControllerChanged);
     _textController.dispose();
     _focusNode.dispose();
-<<<<<<< HEAD
     _toolbarController.dispose();
     _hasText.dispose();
     _mediaController.removeListener(_handleMediaChanged);
     if (_ownsMediaController) {
       _mediaController.dispose();
     }
-=======
     _expanderController.dispose();
->>>>>>> 284afece
     super.dispose();
   }
 
@@ -191,7 +176,6 @@
               onRemoveAttachment: _removeAttachment,
               onRemoveVoiceNote: _clearVoiceNote,
             ),
-<<<<<<< HEAD
           DragTarget<List<XFile>>(
             onWillAccept: (_) => true,
             onAccept: (files) => _mediaController.addDropItems(files),
@@ -218,7 +202,6 @@
                           onRemove: (id) => _mediaController.removeAttachment(id),
                         ),
                       ),
-=======
           AnimatedContainer(
             duration: const Duration(milliseconds: 220),
             decoration: ChatTheme.composerDecoration(theme),
@@ -242,12 +225,10 @@
                 child: Column(
                   mainAxisSize: MainAxisSize.min,
                   children: [
->>>>>>> 284afece
                     Row(
                       crossAxisAlignment: CrossAxisAlignment.end,
                       children: [
                         _ComposerIconButton(
-<<<<<<< HEAD
                           icon: Icons.add,
                           tooltip: 'Vis hurtigmeny',
                           isActive: _showToolbar,
@@ -319,7 +300,6 @@
   }
 
   void _toggleToolbar() {
-=======
                           icon: Icons.emoji_emotions_outlined,
                           tooltip: 'Emoji',
                           isActive: _showEmoji,
@@ -395,13 +375,11 @@
         ..text = next.text
         ..selection = TextSelection.collapsed(offset: next.text.length);
     }
->>>>>>> 284afece
     setState(() {
       _value = next;
     });
   }
 
-<<<<<<< HEAD
   void _handleToolbarAction(_ComposerAction action) async {
     switch (action) {
       case _ComposerAction.attachFile:
@@ -440,7 +418,6 @@
     _controller.clear();
     _hasText.value = false;
     _mediaController.clear();
-=======
   void _handleDraftChanged() {
     widget.controller.setText(_textController.text);
     if (_shouldShowCommandPalette) {
@@ -466,7 +443,6 @@
         offset: selection.start + emoji.length,
       );
     widget.controller.setText(newText);
->>>>>>> 284afece
     _focusNode.requestFocus();
   }
 }
@@ -500,7 +476,6 @@
   }
 }
 
-<<<<<<< HEAD
 class _AttachmentPreviewTile extends StatelessWidget {
   const _AttachmentPreviewTile({
     required this.attachment,
@@ -683,7 +658,6 @@
         ],
       ),
     );
-=======
   void _toggleEmoji() {
     setState(() {
       _showEmoji = !_showEmoji;
@@ -792,7 +766,6 @@
       _commandSelection = 0;
     });
     _focusNode.requestFocus();
->>>>>>> 284afece
   }
 }
 
@@ -1342,7 +1315,6 @@
   }
 }
 
-<<<<<<< HEAD
 enum _ComposerAction { attachFile, addPhoto, capturePhoto, pickAudio }
 
 class _ComposerToolbar extends StatelessWidget {
@@ -1388,18 +1360,16 @@
   }
 }
 
-class _ToolbarChip extends StatelessWidget {
+/*class _ToolbarChip extends StatelessWidget {
   const _ToolbarChip({
     required this.icon,
     required this.label,
-    required this.onTap,
-=======
+    required this.onTap,*/
 class _SendButton extends StatelessWidget {
   const _SendButton({
     required this.isEnabled,
     required this.isSending,
     this.onPressed,
->>>>>>> 284afece
   });
 
   final bool isEnabled;
