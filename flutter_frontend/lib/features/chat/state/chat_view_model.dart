import 'dart:async';
import 'dart:math';

import 'package:connectivity_plus/connectivity_plus.dart';
import 'package:flutter/foundation.dart';
import 'package:messngr/features/chat/media/chat_media_uploader.dart';
import 'package:messngr/features/chat/models/chat_message.dart';
import 'package:messngr/features/chat/models/chat_thread.dart';
import 'package:messngr/features/chat/models/composer_submission.dart';
import 'package:messngr/features/chat/models/reaction_aggregate.dart';
import 'package:messngr/features/chat/state/chat_cache_repository.dart';
import 'package:messngr/features/chat/state/message_editing_notifier.dart';
import 'package:messngr/features/chat/state/pinned_messages_notifier.dart';
import 'package:messngr/features/chat/state/reaction_aggregator_notifier.dart';
import 'package:messngr/features/chat/state/thread_view_notifier.dart';
import 'package:messngr/features/chat/state/typing_participants_notifier.dart';
import 'package:messngr/features/chat/widgets/chat_composer.dart';
import 'package:messngr/features/chat/upload/chat_media_uploader.dart';
import 'package:messngr/services/api/chat_api.dart';
import 'package:messngr/services/api/chat_socket.dart';
import 'package:messngr/services/api/chat_realtime_event.dart';
import 'package:shared_preferences/shared_preferences.dart';

class ChatViewModel extends ChangeNotifier {
  ChatViewModel({ChatApi? api, ChatRealtime? realtime, ChatMediaUploader? mediaUploader})
      : _api = api ?? ChatApi(),
        _realtime = realtime ?? ChatSocket(),
        _mediaUploader = mediaUploader ?? ChatMediaUploader();

  final ChatApi _api;
  final ChatRealtime _realtime;
  final ChatMediaUploader _mediaUploader;
  ChatViewModel({
    ChatApi? api,
    ChatRealtime? realtime,
    ChatCacheStore? cache,
    Connectivity? connectivity,
    ChatComposerController? composer,
    TypingParticipantsNotifier? typing,
    ReactionAggregatorNotifier? reactions,
    PinnedMessagesNotifier? pinned,
    ThreadViewNotifier? threadView,
    MessageEditingNotifier? editing,
  })  : _api = api ?? ChatApi(),
        _realtime = realtime ?? ChatSocket(),
        _cache = cache ?? HiveChatCacheStore(),
        _connectivity = connectivity ?? Connectivity(),
        composerController = composer ?? ChatComposerController(),
        typingNotifier = typing ?? TypingParticipantsNotifier(),
        reactionNotifier = reactions ?? ReactionAggregatorNotifier(),
        pinnedNotifier = pinned ?? PinnedMessagesNotifier(),
        threadViewNotifier = threadView ?? ThreadViewNotifier(),
        messageEditingNotifier = editing ?? MessageEditingNotifier() {
    composerController.addListener(_handleComposerChanged);
  }

  final ChatApi _api;
  final ChatRealtime _realtime;
  final ChatCacheStore _cache;
  final Connectivity _connectivity;
  final ChatComposerController composerController;
  final TypingParticipantsNotifier typingNotifier;
  final ReactionAggregatorNotifier reactionNotifier;
  final PinnedMessagesNotifier pinnedNotifier;
  final ThreadViewNotifier threadViewNotifier;
  final MessageEditingNotifier messageEditingNotifier;
  final _random = Random();
  ChatMediaUploader? _mediaUploader;

  static const _typingIdleDuration = Duration(seconds: 5);

  static const _accountIdKey = 'chat.account.id';
  static const _profileIdKey = 'chat.profile.id';
  static const _peerProfileIdKey = 'chat.peer.profile.id';
  static const _lastThreadIdKey = 'chat.last.thread.id';

  bool _isLoading = false;
  bool _isSending = false;
  bool _isOffline = false;
  String? _error;
  List<ChatMessage> _messages = const [];
  ChatThread? _thread;
  List<ChatThread> _channels = const [];
  AccountIdentity? _identity;
  String? _peerProfileId;
  String? _selectedThreadId;
  StreamSubscription<ChatRealtimeEvent>? _realtimeSubscription;
  StreamSubscription<ConnectivityResult>? _connectivitySubscription;
  bool _realtimeConnected = false;
  Timer? _typingTimer;
  bool _typingActive = false;
  final Set<String> _acknowledgedReads = <String>{};

  bool get isLoading => _isLoading;
  bool get isSending => _isSending;
  bool get isOffline => _isOffline;
  String? get error => _error;
  List<ChatMessage> get messages => _messages;
  ChatThread? get thread => _thread;
  List<ChatThread> get channels => _channels;
  AccountIdentity? get identity => _identity;
  String? get selectedThreadId => _selectedThreadId;
  List<ReactionAggregate> reactionsFor(String messageId) =>
      reactionNotifier.aggregatesFor(messageId);

  Future<void> bootstrap() async {
    if (_isLoading) return;
    _setLoading(true);
    _setError(null);

    try {
      final prefs = await SharedPreferences.getInstance();
      _selectedThreadId = prefs.getString(_lastThreadIdKey);

      await _cache.initialise();
      await _observeConnectivity();
      await _hydrateFromCache();

      await _ensureIdentities(prefs);
      await _ensureConversation();
      await _fetchChannels();
      await fetchMessages();
      await _connectRealtime();
    } catch (error, stack) {
      debugPrint('Failed to bootstrap chat: $error\n$stack');
      if (_messages.isEmpty) {
        _setError('Klarte ikke å laste chatten.');
      }
    } finally {
      _setLoading(false);
    }
  }

  Future<void> fetchMessages() async {
    if (_identity == null || _thread == null) return;

    try {
      final messages = await _api.fetchMessages(
        current: _identity!,
        conversationId: _thread!.id,
      );
      _messages = messages;
      for (final message in messages) {
        if (message.isDeleted) {
          messageEditingNotifier.markDeleted(message.id);
        } else {
          messageEditingNotifier.restore(message.id);
        }
      }
      await _cache.saveMessages(_thread!.id, messages);
      _updateOffline(false);
      notifyListeners();
    } on ApiException catch (error) {
      debugPrint('fetchMessages failed: $error');
      final cached = await _cache.readMessages(_thread!.id);
      if (cached.isNotEmpty) {
        _messages = cached;
        _updateOffline(true);
        notifyListeners();
      } else {
        _setError('Kunne ikke hente meldinger (${error.statusCode}).');
      }
    }
  }

  void recordReaction(String messageId, String emoji) {
    final existing = reactionsFor(messageId).toList();
    final index = existing.indexWhere((aggregate) => aggregate.emoji == emoji);
    if (index >= 0) {
      final aggregate = existing[index];
      existing[index] = aggregate.copyWith(count: aggregate.count + 1);
    } else {
      existing.add(
        ReactionAggregate(
          emoji: emoji,
          count: 1,
          profileIds: [identity?.profileId ?? 'self'],
        ),
      );
    }
    reactionNotifier.apply(messageId, existing);
    notifyListeners();

    _sendReactionCommand(messageId, emoji);
  }

  void applyReactionAggregates(String messageId, List<ReactionAggregate> aggregates) {
    reactionNotifier.apply(messageId, aggregates);
    notifyListeners();
  }

  void pinMessage(PinnedMessageInfo info) {
    pinnedNotifier.pin(info);
    notifyListeners();
  }

  void unpinMessage(String messageId) {
    pinnedNotifier.unpin(messageId);
    notifyListeners();
  }

  Future<void> requestPinMessage(String messageId, {Map<String, dynamic>? metadata}) async {
    if (!_realtimeConnected || !_realtime.isConnected) {
      return;
    }

    try {
      await _realtime.pinMessage(messageId, metadata: metadata);
    } catch (error, stack) {
      debugPrint('Failed to pin message: $error\n$stack');
    }
  }

  Future<void> requestUnpinMessage(String messageId) async {
    if (!_realtimeConnected || !_realtime.isConnected) {
      return;
    }

    try {
      await _realtime.unpinMessage(messageId);
    } catch (error, stack) {
      debugPrint('Failed to unpin message: $error\n$stack');
    }
  }

  Future<void> submitComposer(ChatComposerResult result) async {
    if (_identity == null || _thread == null) {
      if (result.command != null) {
        _handleSlashCommand(result.command!);
      }
      return;
    }

    final attachments = result.attachments;
    final voiceNote = result.voiceNote;
    var remainingText = result.text.trim();

    if (result.command != null && remainingText.isEmpty &&
        attachments.isEmpty && voiceNote == null) {
      _handleSlashCommand(result.command!);
      return;
    }

    if (attachments.isEmpty && voiceNote == null) {
      if (remainingText.isEmpty) {
        return;
      }
      _error = null;
      _isSending = true;
      notifyListeners();
      await _sendTextOnlyMessage(remainingText);
      _isSending = false;
      notifyListeners();
      composerController.clear();
      return;
    }

    if (_isOffline) {
      _setError('Ingen nettverkstilkobling – kan ikke laste opp media.');
      return;
    }

    _mediaUploader ??= ChatMediaUploader(api: _api, identity: _identity!);

    _error = null;
    _isSending = true;
    notifyListeners();

    try {
      if (voiceNote != null) {
        final caption = remainingText.isNotEmpty ? remainingText : null;
        final payload = await _mediaUploader!.uploadVoiceNote(
          conversationId: _thread!.id,
          note: voiceNote,
          caption: caption,
        );
        if (caption != null) {
          remainingText = '';
        }
        final persisted = await _api.sendStructuredMessage(
          current: _identity!,
          conversationId: _thread!.id,
          message: payload.message,
        );
        _mergeMessage(persisted);
      }

      for (var i = 0; i < attachments.length; i++) {
        final attachment = attachments[i];
        final caption = (i == 0 && remainingText.isNotEmpty) ? remainingText : null;
        if (caption != null) {
          remainingText = '';
        }
        final payload = await _mediaUploader!.uploadAttachment(
          conversationId: _thread!.id,
          attachment: attachment,
          caption: caption,
        );
        final persisted = await _api.sendStructuredMessage(
          current: _identity!,
          conversationId: _thread!.id,
          message: payload.message,
        );
        _mergeMessage(persisted);
      }

      if (remainingText.trim().isNotEmpty) {
        await _sendTextOnlyMessage(remainingText);
      }

      composerController.clear();
      await _cache.saveMessages(_thread!.id, _messages);
    } on ApiException catch (error) {
      debugPrint('media send failed: $error');
      _setError('Kunne ikke sende media (${error.statusCode}).');
    } catch (error, stack) {
      debugPrint('media upload failed: $error\n$stack');
      _setError('Kunne ikke sende media.');
    } finally {
      _isSending = false;
      notifyListeners();
    }
  }

  Future<void> _sendTextOnlyMessage(String body) async {
    final trimmed = body.trim();
    if (trimmed.isEmpty || _identity == null || _thread == null) {
      return;
    }

    final text = submission.text.trim();
    final attachments = submission.attachments;

    if (text.isEmpty && attachments.isEmpty) {
      return;
    }

    _setError(null);
    _isSending = true;
    notifyListeners();

    try {
      if (attachments.isEmpty) {
        if (text.isNotEmpty) {
          await _sendTextOnly(text);
        }
      } else {
        final caption = text.isNotEmpty ? text : null;
        var isFirst = true;

        for (final attachment in attachments) {
          final message = await _mediaUploader.uploadAndSend(
            current: _identity!,
            conversationId: _thread!.id,
            attachment: attachment,
            caption: isFirst ? caption : null,
          );
          isFirst = false;
          _mergeMessage(message);
        }
      }
    } on ApiException catch (error) {
      debugPrint('sendMessage failed: $error');
      _setError('Kunne ikke sende melding (${error.statusCode}).');
    } on ChatMediaUploadException catch (error) {
      debugPrint('Media upload failed: $error');
      final status = error.statusCode != null ? '${error.statusCode}' : 'ukjent';
      _setError('Kunne ikke laste opp vedlegg ($status).');
    } finally {
      _isSending = false;
      notifyListeners();
    }
  }

  Future<void> _sendTextOnly(String text) async {
    final tempId = 'local-${DateTime.now().microsecondsSinceEpoch}';
    final now = DateTime.now();
    final localMessage = ChatMessage.text(
      id: tempId,
<<<<<<< HEAD
      body: trimmed,
=======
      body: text,
>>>>>>> c45abb96
      profileId: _identity!.profileId,
      profileName: 'Deg',
      profileMode: 'private',
      status: _isOffline ? 'queued' : 'sending',
      sentAt: now,
      insertedAt: now,
      isLocal: true,
    );

    _messages = [..._messages, localMessage];
    notifyListeners();
    await _cache.saveMessages(_thread!.id, _messages);

    if (_isOffline) {
      _setError('Ingen nettverkstilkobling – meldingen ble lagret.');
      return;
    }

    try {
<<<<<<< HEAD
      final persisted = await _sendOverPreferredChannel(trimmed);
=======
      final persisted = await _sendOverPreferredChannel(text);
>>>>>>> c45abb96
      _mergeMessage(persisted, replaceTempId: tempId);
      await _cache.saveMessages(_thread!.id, _messages);
    } on ChatSocketException catch (error, stack) {
      debugPrint('Realtime send failed: $error\n$stack');
      try {
        final persisted = await _api.sendStructuredMessage(
          current: _identity!,
          conversationId: _thread!.id,
<<<<<<< HEAD
          body: trimmed,
=======
          body: text,
>>>>>>> c45abb96
        );
        _mergeMessage(persisted, replaceTempId: tempId);
        await _cache.saveMessages(_thread!.id, _messages);
      } on ApiException catch (fallbackError) {
        debugPrint('Fallback send failed: $fallbackError');
        _messages =
            _messages.where((message) => message.id != tempId).toList();
        await _cache.saveMessages(_thread!.id, _messages);
        _setError('Kunne ikke sende melding (${fallbackError.statusCode}).');
        rethrow;
      }
    } on ApiException catch (error) {
      debugPrint('sendMessage failed: $error');
      _messages = _messages.where((message) => message.id != tempId).toList();
      await _cache.saveMessages(_thread!.id, _messages);
      _setError('Kunne ikke sende melding (${error.statusCode}).');
<<<<<<< HEAD
=======
      rethrow;
    } finally {
      _isSending = false;
      notifyListeners();
      _stopTypingActivity();
>>>>>>> c45abb96
    }
  }

  Future<void> selectThread(ChatThread thread) async {
    reactionNotifier.clear();
    pinnedNotifier.clear();
    typingNotifier.clear();
    threadViewNotifier.closeThread();
    threadViewNotifier.setPinnedView(false);
    _acknowledgedReads.clear();
    _stopTypingActivity();
    notifyListeners();

    _thread = thread;
    _selectedThreadId = thread.id;
    await _cache.saveThreads([thread]);
    await _saveLastThreadId(thread.id);

    final cachedMessages = await _cache.readMessages(thread.id);
    if (cachedMessages.isNotEmpty) {
      _messages = cachedMessages;
      notifyListeners();
    }

    await fetchMessages();
    await _connectRealtime();
  }

  Future<void> createGroupConversation(String topic, List<String> participantIds) async {
    if (_identity == null) return;

    _setLoading(true);
    _setError(null);

    try {
      _thread = await _api.createGroupConversation(
        current: _identity!,
        topic: topic,
        participantIds: participantIds,
      );
      _selectedThreadId = _thread!.id;
      await _fetchChannels();
      await fetchMessages();
    } on ApiException catch (error) {
      debugPrint('createGroupConversation failed: $error');
      _setError('Kunne ikke opprette gruppe (${error.statusCode}).');
    } finally {
      _setLoading(false);
    }
  }

  Future<void> createChannelConversation(String topic, List<String> participantIds) async {
    if (_identity == null) return;

    _setLoading(true);
    _setError(null);

    try {
      _thread = await _api.createChannelConversation(
        current: _identity!,
        topic: topic,
        participantIds: participantIds,
      );
      _selectedThreadId = _thread!.id;
      await _fetchChannels();
      await fetchMessages();
    } on ApiException catch (error) {
      debugPrint('createChannelConversation failed: $error');
      _setError('Kunne ikke opprette kanal (${error.statusCode}).');
    } finally {
      _setLoading(false);
    }
  }

  Future<void> _ensureIdentities(SharedPreferences prefs) async {
    final accountId = prefs.getString(_accountIdKey);
    final profileId = prefs.getString(_profileIdKey);
    final peerProfileId = prefs.getString(_peerProfileIdKey);

    if (accountId != null && profileId != null && peerProfileId != null) {
      _identity = AccountIdentity(accountId: accountId, profileId: profileId);
      _peerProfileId = peerProfileId;
      _mediaUploader = ChatMediaUploader(api: _api, identity: _identity!);
      return;
    }

    final mainIdentity =
        await _api.createAccount('Demo ${_suffix()}', email: _debugEmail('demo'));
    final buddyIdentity =
        await _api.createAccount('Companion ${_suffix()}', email: _debugEmail('buddy'));

    await prefs.setString(_accountIdKey, mainIdentity.accountId);
    await prefs.setString(_profileIdKey, mainIdentity.profileId);
    await prefs.setString(_peerProfileIdKey, buddyIdentity.profileId);

    _identity = mainIdentity;
    _peerProfileId = buddyIdentity.profileId;
    _mediaUploader = ChatMediaUploader(api: _api, identity: _identity!);
  }

  Future<void> _ensureConversation() async {
    if (_identity == null) return;

    if (_selectedThreadId != null) {
      final cached = _channels.firstWhere(
        (thread) => thread.id == _selectedThreadId,
        orElse: () => _thread ?? const ChatThread(
          id: '',
          participantNames: const [],
          kind: ChatThreadKind.direct,
        ),
      );
      if (cached.id.isNotEmpty) {
        _thread = cached;
        _acknowledgedReads.clear();
        return;
      }
    }

    if (_peerProfileId == null) {
      final prefs = await SharedPreferences.getInstance();
      _peerProfileId = prefs.getString(_peerProfileIdKey);
    }

    if (_peerProfileId == null) return;

    _thread = await _api.ensureDirectConversation(
      current: _identity!,
      targetProfileId: _peerProfileId!,
    );
    _acknowledgedReads.clear();
    _selectedThreadId = _thread!.id;
    await _cache.saveThreads([_thread!]);
    await _saveLastThreadId(_thread!.id);
  }

  Future<void> _fetchChannels() async {
    if (_identity == null) return;

    try {
      final threads = await _api.listConversations(current: _identity!);
      if (threads.isNotEmpty) {
        _channels = threads;
        await _cache.saveThreads(threads);
        if (_selectedThreadId != null) {
          final selected = threads.firstWhere(
            (thread) => thread.id == _selectedThreadId,
            orElse: () => threads.first,
          );
          _thread = selected;
        } else {
          _thread = threads.first;
          _selectedThreadId = _thread!.id;
        }
        await _saveLastThreadId(_selectedThreadId!);
      }
      notifyListeners();
    } on ApiException catch (error) {
      debugPrint('listConversations failed: $error');
      if (_channels.isEmpty) {
        _channels = await _cache.readThreads();
        if (_channels.isNotEmpty && _thread == null) {
          _thread = _channels.first;
          _selectedThreadId = _thread!.id;
        }
        notifyListeners();
      }
    }
  }

  Future<void> _connectRealtime() async {
    if (_identity == null || _thread == null) return;

    try {
      await _realtimeSubscription?.cancel();
      await _realtime.connect(
        identity: _identity!,
        conversationId: _thread!.id,
      );

      _realtimeConnected = true;
      _realtimeSubscription = _realtime.events.listen(
        _handleRealtimeEvent,
        onError: (error) {
          debugPrint('Realtime stream error: $error');
          _realtimeConnected = false;
          _stopTypingActivity();
        },
      );
      _markExistingMessagesRead();
    } on ChatSocketException catch (error, stack) {
      debugPrint('Failed to connect realtime: $error\n$stack');
      _realtimeConnected = false;
      _stopTypingActivity();
    } catch (error, stack) {
      debugPrint('Unexpected realtime error: $error\n$stack');
      _realtimeConnected = false;
      _stopTypingActivity();
    }
  }

  Future<ChatMessage> _sendOverPreferredChannel(String body) async {
    if (_realtimeConnected && _realtime.isConnected) {
      return _realtime.send(body);
    }

    return _api.sendMessage(
      current: _identity!,
      conversationId: _thread!.id,
      body: body,
    );
  }

  void _setLoading(bool value) {
    _isLoading = value;
    notifyListeners();
  }

  void _setError(String? message) {
    _error = message;
    notifyListeners();
  }

  void _updateOffline(bool offline) {
    if (_isOffline == offline) return;
    _isOffline = offline;
    notifyListeners();
  }

  Future<void> _observeConnectivity() async {
    final result = await _connectivity.checkConnectivity();
    _updateOffline(result == ConnectivityResult.none);
    await _connectivitySubscription?.cancel();
    _connectivitySubscription =
        _connectivity.onConnectivityChanged.listen((result) {
      final offline = result == ConnectivityResult.none;
      final wasOffline = _isOffline;
      _updateOffline(offline);
      if (wasOffline && !offline) {
        fetchMessages();
      }
    });
  }

  Future<void> _hydrateFromCache() async {
    final threads = await _cache.readThreads();
    if (threads.isNotEmpty) {
      _channels = threads;
    }

    String? threadId = _selectedThreadId;
    if (threadId == null && threads.isNotEmpty) {
      threadId = threads.first.id;
    }

    if (threadId != null) {
      final cachedMessages = await _cache.readMessages(threadId);
      if (cachedMessages.isNotEmpty) {
        _messages = cachedMessages;
        _selectedThreadId = threadId;
      }
      final draft = await _cache.readDraft(threadId);
      if (draft != null && draft.isNotEmpty) {
        composerController.setText(draft);
      }
    }

    notifyListeners();
  }

  void _handleComposerChanged() {
    final threadId = _thread?.id ?? _selectedThreadId;
    if (threadId != null) {
      _cache.saveDraft(threadId, composerController.value.text);
    }
    _updateTypingState(composerController.value.text.trim().isNotEmpty);
  }

  void _handleSlashCommand(SlashCommand command) {
    final now = DateTime.now();
    final systemMessage = ChatMessage.text(
      id: 'command-${now.microsecondsSinceEpoch}',
      body: 'Kommando ${command.name} registrert – ${command.description}',
      profileId: _identity?.profileId ?? 'system',
      profileName: 'Automatikk',
      profileMode: 'system',
      status: 'delivered',
      sentAt: now,
      insertedAt: now,
      isLocal: true,
    );
    _messages = [..._messages, systemMessage];
    notifyListeners();
  }

  String _composeBodyFromResult(ChatComposerResult result) {
    return result.text.trim();
  }

  void _sendReactionCommand(String messageId, String emoji) {
    if (!_realtimeConnected || !_realtime.isConnected) {
      return;
    }

    () async {
      try {
        await _realtime.addReaction(messageId, emoji);
      } catch (error, stack) {
        debugPrint('Failed to send reaction: $error\n$stack');
      }
    }();
  }

  void _handleRealtimeEvent(ChatRealtimeEvent event) {
    if (_thread == null) return;

    if (event is ChatMessageEvent) {
      _mergeMessage(event.message);
      _persistMessages();
      _markMessageRead(event.message);
      return;
    }

    if (event is ChatMessageDeletedEvent) {
      _applyMessageDeleted(event);
      return;
    }

    if (event is ChatReactionEvent) {
      reactionNotifier.apply(event.messageId, event.aggregates);
      notifyListeners();
      return;
    }

    if (event is ChatPinnedEvent) {
      if (event.isPinned) {
        pinMessage(
          PinnedMessageInfo(
            messageId: event.messageId,
            pinnedById: event.pinnedById,
            pinnedAt: event.pinnedAt.toLocal(),
            metadata: event.metadata,
          ),
        );
      } else {
        unpinMessage(event.messageId);
      }
      return;
    }

    if (event is ChatTypingEvent) {
      if (event.isTyping) {
        typingNotifier.setTyping(
          profileId: event.profileId,
          profileName: event.profileName,
          threadId: event.threadId,
          expiresAt: event.expiresAt?.toLocal(),
        );
      } else {
        typingNotifier.stopTyping(
          profileId: event.profileId,
          threadId: event.threadId,
        );
      }
      notifyListeners();
      return;
    }

    if (event is ChatReadEvent) {
      _applyReadEvent(event);
    }
  }

  void _applyMessageDeleted(ChatMessageDeletedEvent event) {
    final index = _messages.indexWhere((message) => message.id == event.messageId);
    if (index < 0) {
      return;
    }

    final deletedAt = event.deletedAt ?? DateTime.now().toUtc();
    final message = _messages[index].copyWith(
      body: '',
      status: 'deleted',
      deletedAt: deletedAt,
    );

    final updated = [..._messages];
    updated[index] = message;
    _messages = updated;
    messageEditingNotifier.markDeleted(message.id);
    notifyListeners();
    _persistMessages();
  }

  void _applyReadEvent(ChatReadEvent event) {
    final identity = _identity;
    if (identity == null || event.profileId == identity.profileId) {
      return;
    }

    final index = _messages.indexWhere((message) => message.id == event.messageId);
    if (index < 0) {
      return;
    }

    final message = _messages[index];
    if (message.profileId != identity.profileId) {
      return;
    }

    final updatedMessage = message.copyWith(status: 'read');
    final updated = [..._messages];
    updated[index] = updatedMessage;
    _messages = updated;
    notifyListeners();
    _persistMessages();
  }

  void _markMessageRead(ChatMessage message) {
    final identity = _identity;
    if (identity == null) return;
    if (message.profileId == identity.profileId) return;
    if (!_realtimeConnected || !_realtime.isConnected) return;
    if (!_acknowledgedReads.add(message.id)) return;

    () async {
      try {
        await _realtime.markRead(message.id);
      } catch (error, stack) {
        debugPrint('Failed to mark message read: $error\n$stack');
      }
    }();
  }

  void _markExistingMessagesRead() {
    final identity = _identity;
    if (identity == null) return;

    for (final message in _messages) {
      if (message.profileId != identity.profileId) {
        _markMessageRead(message);
      }
    }
  }

  void _persistMessages() {
    final threadId = _thread?.id;
    if (threadId == null) {
      return;
    }

    () async {
      try {
        await _cache.saveMessages(threadId, _messages);
      } catch (error, stack) {
        debugPrint('Failed to persist chat cache: $error\n$stack');
      }
    }();
  }

  void _updateTypingState(bool hasContent) {
    if (!_realtimeConnected || !_realtime.isConnected) {
      return;
    }

    if (hasContent) {
      if (!_typingActive) {
        _typingActive = true;
        _sendTypingCommand(start: true);
      }

      _typingTimer?.cancel();
      _typingTimer = Timer(_typingIdleDuration, () {
        _typingActive = false;
        _sendTypingCommand(start: false);
      });
    } else {
      if (_typingActive) {
        _typingActive = false;
        _sendTypingCommand(start: false);
      }
      _typingTimer?.cancel();
      _typingTimer = null;
    }
  }

  void _sendTypingCommand({required bool start}) {
    if (!_realtimeConnected || !_realtime.isConnected) {
      return;
    }

    final threadId = threadViewNotifier.state.threadId;

    () async {
      try {
        if (start) {
          await _realtime.startTyping(threadId: threadId);
        } else {
          await _realtime.stopTyping(threadId: threadId);
        }
      } catch (error, stack) {
        debugPrint('Failed to send typing state: $error\n$stack');
      }
    }();
  }

  void _stopTypingActivity() {
    _typingTimer?.cancel();
    _typingTimer = null;
    if (!_typingActive) {
      return;
    }
    _typingActive = false;
    _sendTypingCommand(start: false);
  }

  Future<void> _saveLastThreadId(String id) async {
    final prefs = await SharedPreferences.getInstance();
    await prefs.setString(_lastThreadIdKey, id);
  }

  String _suffix() => (_random.nextInt(9000) + 1000).toString();

  String _debugEmail(String label) => '$label-${DateTime.now().millisecondsSinceEpoch}@msgr.dev';

  void _mergeMessage(ChatMessage incoming, {String? replaceTempId}) {
    List<ChatMessage> updated;

    final existingIndex =
        _messages.indexWhere((message) => message.id == incoming.id);

    if (existingIndex >= 0) {
      updated = [
        for (final message in _messages)
          if (message.id == incoming.id) incoming else message,
      ];
    } else if (replaceTempId != null) {
      final tempIndex =
          _messages.indexWhere((message) => message.id == replaceTempId);

      if (tempIndex >= 0) {
        updated = [..._messages];
        updated[tempIndex] = incoming;
      } else {
        updated = _insertOrAppendIncoming(incoming);
      }
    } else {
      updated = _insertOrAppendIncoming(incoming);
    }

    _messages = updated;
    if (incoming.isDeleted) {
      messageEditingNotifier.markDeleted(incoming.id);
    } else {
      messageEditingNotifier.restore(incoming.id);
    }
    notifyListeners();
  }

  List<ChatMessage> _insertOrAppendIncoming(ChatMessage incoming) {
    final pendingIndex = _messages.indexWhere(
      (message) =>
          message.isLocal &&
          message.profileId == incoming.profileId &&
          message.body == incoming.body,
    );

    if (pendingIndex >= 0) {
      final updated = [..._messages];
      updated[pendingIndex] = incoming;
      return updated;
    }

    return [..._messages, incoming];
  }

  @override
  void dispose() {
    composerController.removeListener(_handleComposerChanged);
    _realtimeSubscription?.cancel();
    _connectivitySubscription?.cancel();
    _stopTypingActivity();
    _realtime.dispose();
    typingNotifier.clear();
    reactionNotifier.clear();
    pinnedNotifier.clear();
    messageEditingNotifier.clear();
    super.dispose();
  }
}<|MERGE_RESOLUTION|>--- conflicted
+++ resolved
@@ -377,11 +377,7 @@
     final now = DateTime.now();
     final localMessage = ChatMessage.text(
       id: tempId,
-<<<<<<< HEAD
-      body: trimmed,
-=======
       body: text,
->>>>>>> c45abb96
       profileId: _identity!.profileId,
       profileName: 'Deg',
       profileMode: 'private',
@@ -401,11 +397,7 @@
     }
 
     try {
-<<<<<<< HEAD
-      final persisted = await _sendOverPreferredChannel(trimmed);
-=======
       final persisted = await _sendOverPreferredChannel(text);
->>>>>>> c45abb96
       _mergeMessage(persisted, replaceTempId: tempId);
       await _cache.saveMessages(_thread!.id, _messages);
     } on ChatSocketException catch (error, stack) {
@@ -414,11 +406,7 @@
         final persisted = await _api.sendStructuredMessage(
           current: _identity!,
           conversationId: _thread!.id,
-<<<<<<< HEAD
-          body: trimmed,
-=======
           body: text,
->>>>>>> c45abb96
         );
         _mergeMessage(persisted, replaceTempId: tempId);
         await _cache.saveMessages(_thread!.id, _messages);
@@ -435,14 +423,11 @@
       _messages = _messages.where((message) => message.id != tempId).toList();
       await _cache.saveMessages(_thread!.id, _messages);
       _setError('Kunne ikke sende melding (${error.statusCode}).');
-<<<<<<< HEAD
-=======
       rethrow;
     } finally {
       _isSending = false;
       notifyListeners();
       _stopTypingActivity();
->>>>>>> c45abb96
     }
   }
 
