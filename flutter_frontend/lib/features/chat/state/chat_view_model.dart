--- conflicted
+++ resolved
@@ -243,20 +243,15 @@
       if (trimmed.isEmpty) {
         return;
       }
-<<<<<<< HEAD
       _error = null;
       _isSending = true;
       notifyListeners();
-      final success = await _sendTextOnly(remainingText);
+      final success = await _sendTextOnly(trimmed);
       _isSending = false;
       notifyListeners();
       if (success) {
         composerController.clear();
       }
-=======
-      await _sendTextOnly(trimmed);
-      composerController.clear();
->>>>>>> 99a80b10
       return;
     }
 
@@ -312,14 +307,10 @@
       }
 
       if (remainingText.trim().isNotEmpty) {
-<<<<<<< HEAD
         final sent = await _sendTextOnly(remainingText);
         if (!sent) {
           shouldClearComposer = false;
         }
-=======
-        await _sendTextOnly(remainingText);
->>>>>>> 99a80b10
       }
 
       await _cache.saveMessages(_thread!.id, _messages);
@@ -334,18 +325,15 @@
     } finally {
       _isSending = false;
       notifyListeners();
-<<<<<<< HEAD
       if (shouldClearComposer) {
         composerController.clear();
       }
-=======
     }
   }
 
   ChatMediaUploader _ensureMediaUploader() {
     if (_identity == null) {
       throw StateError('Kan ikke laste opp media uten innlogget identitet.');
->>>>>>> 99a80b10
     }
     return _mediaUploader ??=
         ChatMediaUploader(api: _api, identity: _identity!);
