--- conflicted
+++ resolved
@@ -6,9 +6,7 @@
 import 'package:messngr/features/chat/media/chat_media_uploader.dart';
 import 'package:messngr/features/chat/models/chat_message.dart';
 import 'package:messngr/features/chat/models/chat_thread.dart';
-<<<<<<< HEAD
 import 'package:messngr/features/chat/models/composer_submission.dart';
-=======
 import 'package:messngr/features/chat/models/reaction_aggregate.dart';
 import 'package:messngr/features/chat/state/chat_cache_repository.dart';
 import 'package:messngr/features/chat/state/message_editing_notifier.dart';
@@ -17,14 +15,12 @@
 import 'package:messngr/features/chat/state/thread_view_notifier.dart';
 import 'package:messngr/features/chat/state/typing_participants_notifier.dart';
 import 'package:messngr/features/chat/widgets/chat_composer.dart';
->>>>>>> 284afece
 import 'package:messngr/services/api/chat_api.dart';
 import 'package:messngr/services/api/chat_socket.dart';
 import 'package:messngr/services/api/chat_realtime_event.dart';
 import 'package:shared_preferences/shared_preferences.dart';
 
 class ChatViewModel extends ChangeNotifier {
-<<<<<<< HEAD
   ChatViewModel({ChatApi? api, ChatRealtime? realtime, ChatMediaUploader? mediaUploader})
       : _api = api ?? ChatApi(),
         _realtime = realtime ?? ChatSocket(),
@@ -33,7 +29,6 @@
   final ChatApi _api;
   final ChatRealtime _realtime;
   final ChatMediaUploader _mediaUploader;
-=======
   ChatViewModel({
     ChatApi? api,
     ChatRealtime? realtime,
@@ -68,7 +63,6 @@
   final PinnedMessagesNotifier pinnedNotifier;
   final ThreadViewNotifier threadViewNotifier;
   final MessageEditingNotifier messageEditingNotifier;
->>>>>>> 284afece
   final _random = Random();
 
   static const _typingIdleDuration = Duration(seconds: 5);
@@ -227,10 +221,6 @@
     }
   }
 
-<<<<<<< HEAD
-  Future<void> sendMessage(ComposerSubmission submission) async {
-    if (_identity == null || _thread == null) {
-=======
   Future<void> submitComposer(ChatComposerResult result) async {
     if (_identity == null || _thread == null) {
       if (result.command != null) {
@@ -247,7 +237,6 @@
 
     final body = _composeBodyFromResult(result);
     if (body.trim().isEmpty && result.attachments.isEmpty && result.voiceNote == null) {
->>>>>>> 284afece
       return;
     }
 
@@ -300,11 +289,7 @@
     final now = DateTime.now();
     var localMessage = ChatMessage.text(
       id: tempId,
-<<<<<<< HEAD
       body: text,
-=======
-      body: body,
->>>>>>> 284afece
       profileId: _identity!.profileId,
       profileName: 'Deg',
       profileMode: 'private',
@@ -326,11 +311,7 @@
     }
 
     try {
-<<<<<<< HEAD
       final persisted = await _sendOverPreferredChannel(text);
-=======
-      final persisted = await _sendOverPreferredChannel(body);
->>>>>>> 284afece
       _mergeMessage(persisted, replaceTempId: tempId);
       await _cache.saveMessages(_thread!.id, _messages);
     } on ChatSocketException catch (error, stack) {
@@ -339,11 +320,7 @@
         final persisted = await _api.sendStructuredMessage(
           current: _identity!,
           conversationId: _thread!.id,
-<<<<<<< HEAD
           body: text,
-=======
-          body: body,
->>>>>>> 284afece
         );
         _mergeMessage(persisted, replaceTempId: tempId);
         await _cache.saveMessages(_thread!.id, _messages);
@@ -360,9 +337,7 @@
       _messages = _messages.where((message) => message.id != tempId).toList();
       await _cache.saveMessages(_thread!.id, _messages);
       _setError('Kunne ikke sende melding (${error.statusCode}).');
-<<<<<<< HEAD
       rethrow;
-=======
     } finally {
       _isSending = false;
       notifyListeners();
@@ -438,7 +413,6 @@
       _setError('Kunne ikke opprette kanal (${error.statusCode}).');
     } finally {
       _setLoading(false);
->>>>>>> 284afece
     }
   }
 
