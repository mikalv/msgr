import 'dart:async';
import 'dart:typed_data';

import 'package:file_picker/file_picker.dart';
import 'package:flutter/material.dart';
import 'package:flutter/services.dart';
import 'package:flutter_test/flutter_test.dart';
import 'package:messngr/features/chat/widgets/chat_composer.dart';

void main() {
  TestWidgetsFlutterBinding.ensureInitialized();

  testWidgets('send button enabled when text is entered', (tester) async {
    ChatComposerResult? submitted;
    final controller = ChatComposerController();

    await tester.pumpWidget(
      MaterialApp(
        home: Scaffold(
          body: ChatComposer(
            controller: controller,
            onSubmit: (value) => submitted = value,
            isSending: false,
          ),
        ),
      ),
    );

    expect(submitted, isNull);
    await tester.enterText(find.byType(TextField), 'Hei der');
    await tester.pumpAndSettle();

    await tester.tap(find.byIcon(Icons.send_rounded));
    await tester.pumpAndSettle();

    expect(submitted, isNotNull);
    expect(submitted!.text, 'Hei der');
    expect(submitted!.attachments, isEmpty);
  });

  testWidgets('emoji picker inserts emoji at caret', (tester) async {
    final controller = ChatComposerController();

    await tester.pumpWidget(
      MaterialApp(
        home: Scaffold(
          body: ChatComposer(
            controller: controller,
            onSubmit: (_) {},
            isSending: false,
          ),
        ),
      ),
    );

    await tester.tap(find.byIcon(Icons.emoji_emotions_outlined));
    await tester.pumpAndSettle();

    await tester.tap(find.text('😀'));
    await tester.pumpAndSettle();

    expect(controller.value.text.contains('😀'), isTrue);
  });

  testWidgets('slash command palette can be navigated', (tester) async {
    ChatComposerResult? submitted;
    final controller = ChatComposerController();

    await tester.pumpWidget(
      MaterialApp(
        home: Scaffold(
          body: ChatComposer(
            controller: controller,
            onSubmit: (value) => submitted = value,
            isSending: false,
          ),
        ),
      ),
    );

    await tester.enterText(find.byType(TextField), '/g');
    await tester.pumpAndSettle();

    expect(find.text('/giphy'), findsOneWidget);

    await tester.sendKeyEvent(LogicalKeyboardKey.arrowDown);
    await tester.sendKeyEvent(LogicalKeyboardKey.enter);
    await tester.pumpAndSettle();

    await tester.tap(find.byIcon(Icons.send_rounded));
    await tester.pumpAndSettle();

    expect(submitted, isNotNull);
    expect(submitted!.command, isNotNull);
    expect(submitted!.command!.name, '/giphy');
  });

  testWidgets('file attachments are displayed and removable', (tester) async {
    final controller = ChatComposerController();
    final original = FilePicker.platform;
    addTearDown(() => FilePickerPlatform.instance = original);
    FilePickerPlatform.instance = _FakeFilePicker([
      PlatformFile(
        name: 'fil.txt',
        size: 4,
        bytes: Uint8List.fromList([1, 2, 3, 4]),
      ),
    ]);

    await tester.pumpWidget(
      MaterialApp(
        home: Scaffold(
          body: ChatComposer(
            controller: controller,
            onSubmit: (_) {},
            isSending: false,
          ),
        ),
      ),
    );

    await tester.tap(find.byIcon(Icons.attach_file));
    await tester.pumpAndSettle();

    expect(find.textContaining('fil.txt'), findsOneWidget);

<<<<<<< HEAD
    await tester.tap(find.byIcon(Icons.close).first);
=======
    await tester.tap(find.byIcon(Icons.cancel));
>>>>>>> c45abb96
    await tester.pumpAndSettle();

    expect(find.textContaining('fil.txt'), findsNothing);
  });

  testWidgets('voice recorder updates controller with note', (tester) async {
    final controller = ChatComposerController();
    final recorder = _FakeVoiceRecorder();

    await tester.pumpWidget(
      MaterialApp(
        home: Scaffold(
          body: ChatComposer(
            controller: controller,
            onSubmit: (_) {},
            isSending: false,
            voiceRecorder: recorder,
          ),
        ),
      ),
    );

    await tester.tap(find.byIcon(Icons.mic_none_rounded));
    await tester.pumpAndSettle();

    expect(recorder.isRecording, isTrue);

    await tester.tap(find.byIcon(Icons.stop_circle_rounded));
    await tester.pumpAndSettle();

    expect(controller.value.voiceNote, isNotNull);
  });
}

class _FakeFilePicker extends FilePickerPlatform {
  _FakeFilePicker(this.files);

  final List<PlatformFile> files;

  @override
  Future<FilePickerResult?> pickFiles({
    FileType type = FileType.any,
    List<String>? allowedExtensions,
    bool allowCompression = true,
    bool allowMultiple = false,
    bool withData = false,
    bool withReadStream = false,
    bool lockParentWindow = false,
    String? dialogTitle,
    String? initialDirectory,
    String? helpText,
    bool? allowFolderCreation,
  }) async {
    return FilePickerResult(files);
  }

  @override
  Future<bool> clearTemporaryFiles() async => true;

  @override
  Future<String?> getDirectoryPath({String? dialogTitle}) async => null;

  @override
  Future<FilePickerResult?> saveFile({
    String? dialogTitle,
    String? fileName,
    String? initialDirectory,
    FileType type = FileType.any,
    List<String>? allowedExtensions,
    bool? allowFolderCreation,
    bool lockParentWindow = false,
  }) async => null;
}

class _FakeVoiceRecorder implements ChatVoiceRecorder {
  final StreamController<ChatVoiceState> _controller =
      StreamController<ChatVoiceState>.broadcast();
  bool _recording = false;

  @override
  bool get isRecording => _recording;

  @override
  Stream<ChatVoiceState> get stateStream => _controller.stream;

  @override
  Future<void> start() async {
    _recording = true;
    _controller.add(const ChatVoiceState(isRecording: true));
  }

  @override
  Future<ComposerVoiceNote> stop() async {
    _recording = false;
    _controller.add(const ChatVoiceState(isRecording: false));
    return ComposerVoiceNote(
      duration: const Duration(seconds: 2),
      bytes: Uint8List.fromList([1, 2, 3]),
    );
  }
}<|MERGE_RESOLUTION|>--- conflicted
+++ resolved
@@ -124,11 +124,7 @@
 
     expect(find.textContaining('fil.txt'), findsOneWidget);
 
-<<<<<<< HEAD
     await tester.tap(find.byIcon(Icons.close).first);
-=======
-    await tester.tap(find.byIcon(Icons.cancel));
->>>>>>> c45abb96
     await tester.pumpAndSettle();
 
     expect(find.textContaining('fil.txt'), findsNothing);
