# Changelog

## Unreleased
<<<<<<< HEAD
- Replaced header-based actor resolution with a shared Noise session plug that
  validates tokens against the registry, assigns account/profile/device for
  REST and WebSocket contexts, adds feature-toggled legacy fallback, updates
  channel/controller flows to rely on socket assigns, and introduces Noise
  session fixtures/tests for both plugs and sockets.
- Expanded Noise authentication coverage with dedicated tests for the shared
  plug (headers, session persistence, feature flags, device edge cases) and the
  session store helpers, improving confidence in Noise token validation.
=======
- Added GitHub Actions deploy workflow that runs on release tags to build the Elixir release, ship it via rsync to `msgr.no`, and restart the systemd service on Ubuntu 22.04 runners.
>>>>>>> b23b156b
- Added Noise transport session and registry modules with NX/IK/XX handshake
  support, session-token generation and registry TTL management, plus
  integration/property tests for handshake, fallback and rekey flows.
- Startet Slack API-umbrellaappen med reelle `conversations.*`, `chat.*`, `users.*` og `reactions.*` endepunktimplementasjoner, Slack-ID/timestamp-adaptere, header-basert autentiseringsplugg og tilhørende controller-tester.
- Implementerte `conversations.mark` for Slack API-et slik at lesestatus lagres, og la til tester som dekker lykkestien og ugyldig timestamp-feil.
- Lagt til plan i `docs/umbrella_slack_compat_plan.md` for Slack-kompatibel umbrella-plattform og prioritering av Telegram og Discord-integrasjoner.
- Utvidet roadmap-dokumentet for message composer-paritet i
  `docs/message_composer_parity_plan.md` med detaljerte faser,
  kickoff-sjekkliste og risikovurdering.
- Added account device management with migrations, CRUD helpers, Noise key
  attestation storage and auth flow integration so OTP/OIDC logins register
  and activate devices, including ExUnit coverage.
- Documented Noise handshake expectations with new server-key endpoint contract, configured backend runtime to load static Noise keys from env/Secrets Manager, added rotation mix task with tests, and updated README guidance.
- Added a feature toggle and dedicated port configuration for the Noise transport so static keys only load when explicitly enabled.
- Utvidet mediasystemet med nye skjema-felter (dimensjoner, SHA-256, retention),
  nye opplastingskategorier (image, file, voice, thumbnail) og presignerte
  URL-instruksjoner for forhåndsgenererte thumbnails.
- Messngr.Chat validerer nå mediepayloader (captions, thumbnails, waveform),
  normaliserer metadata og eksponerer `media`-feltet i `MessageJSON` med nye
  ExUnit-tester for både chat- og mediastrømmen.
- Flutter-klienten har fått ny opplastingsflyt (drag & drop, kamera, voice),
  forhåndsvisninger i `ChatBubble`, helper for medieopplasting og oppdaterte
  widget- og modelltester.
- Reintroduced the chat backlog broadcast helper so `message:sync` emits shared
  cursor pages over PubSub again, with backend regression tests.
- Added configurable TTL cleanup for conversation watcher lists so inactive
  viewers fall out of the PubSub feed automatically, with backend tests and
  refreshed documentation.
- Dokumentert Taskku-produktivitetsappen som referanse for bedriftsmodus med ny
  forskningsfil som kobler UI-mønstre til eksisterende API-er og bridge-strategi,
  og oppdatert med plan for å holde produktivitetsmoduler adskilt fra kjernchat i
  både UI og backend.
- Secured media uploads with mandatory server-side encryption headers in presigned instructions, configurable SSE/KMS settings, tests, and updated API documentation.
- Enhanced media upload pipeline with voice/file/thumbnail kinds, width/height/checksum metadata, retention TTLs and presigned URL helpers in the Elixir backend (new migration, config, storage helpers and tests).
- Normalised chat media payloads (captions, thumbnails, waveform) with updated JSON views, message validations and API contract documentation.
- Reworked Flutter chat media flow with composer previews, upload helpers, ChatBubble media rendering and refreshed unit/widget tests.
- Hooked Flutter chat realtime flows into typing/read/reaction/pin events with
  a richer `ChatSocket`, notifier-aware `ChatViewModel`, pinned/thread UI
  toggles, and new integration/unit tests for realtime behaviour.
- Added message reactions, threaded replies, pinned state, and read tracking to the
  chat backend with PubSub broadcasts, upgraded Phoenix channel presence/typing
  flow, and Flutter notifiers/widgets for typing indicators, reaction aggregates,
  and pinned banners with accompanying tests.
- Implementerte cursor-baserte historikk-APIer for meldinger og samtaler med
  PubSub-backlog (`message:sync`) og watcher-strømmer (`conversation:watch`/`unwatch`).
- Designet et modulært Flutter chat-UI-kit (kanalliste, trådvisning, reaksjoner, presence, tilkoblingsbanner) og integrerte det i `ChatPage` og en ny `ChannelListPage`-demo.
- Utvidet `ChatComposer` med emoji-velger, slash-kommandoer, filvedlegg, simulert taleopptak og forbedret utkast-/feilhåndtering samt nye widgettester og demo-widget.
- Forsterket chat-komponisten med pålitelig tekstutsending, per-tråd-utkast og nye view-model-tester for sendefeil og kladd-restaurering.
- Implementerte hurtigbuffer for samtaler og meldinger med Hive/Sembast, offline statusbanner og integrasjonstester for fallback i `ChatViewModel`.
- Flutter-klienten sender nå enhet- og app-informasjon til auth-backenden ved
  oppstart via nytt device-context-bootstrapp, og reetablerer brukerøkter når
  JWT-er har utløpt.
- Auth-provider-backenden tar imot oppdatert enhetskontekst, lagrer app-metadata
  og utsteder nye refresh-tokens, med tilhørende tester for API og hjelpere.
- Startet migreringen til ny Flutter-arkitektur med modulært `app/bootstrap`,
  ryddigere `main.dart` og første test for loggoppsettet.
- Lagt ved `IMPROVE_ARCHITECTURE.md` med veikart for å modernisere Flutter-klientens struktur,
  state-håndtering og moduloppdeling.
- Added initial WebRTC signalling stack with in-memory call registry, Phoenix `rtc:*` channel, tests, documentation, and a dockerised coturn service for TURN/STUN.
- Tightened direct-call support by capping participants to vert + én, utvidet testdekning og dokumentasjon av Flutter-klientplanen.
- Introduced conversation structure types (familie, bedrift, vennegjeng, prosjekt)
  with private/team visibility, backend validation, and updated Flutter UI/API for
  creating skjulte kanaler og grupper.
- Utvidet samtalekonseptet med støtte for `group`- og `channel`-typer i Elixir-
  backenden, nye API-endepunkter og validering av temaer.
- Lagt til kontaktskjema, migrasjoner og REST-endepunkter for import og
  identitetsoppslag samt Flutter-klienter for begge operasjoner.
- Oppdatert Flutter-chatmodeller, API-klient, view-model og opprettelsesdialog
  for å forstå kanal- og gruppesamtaler og tilgjengeliggjort enhetstester for
  parsing av tråder.
- Utvidet `family_space`-biblioteket med delt notatfunksjon, REST-endepunkter og migrasjon for `space_notes`.
- Replaced the Telegram/Matrix HTTP clients with queue-driven bridge facades for Telegram, Matrix, IRC, and XMPP plus a shared `ServiceBridge` helper and in-memory queue adapter tests.
- Introduced a queue behaviour contract to standardise `bridge/<service>/<action>` envelopes with trace IDs for all connectors.
- Updated bridge strategy, architecture, account linking, and platform research docs to focus on StoneMQ-backed daemons and MTProto-based Telegram support.
- Spun opp nytt `family_space`-bibliotek med generaliserte "spaces" for familier/bedrifter, delt kalender samt handleliste- og todo-funksjoner med REST-endepunkter, Ecto-migrasjoner og tester.
- Begynt å implementere lokal SQLite-cache for meldinger og kontakter i Flutter-klienten med nye DAO-er, migrasjoner og tester.
- Added audio message support across the shared msgr domain, Flutter chat model, and parser including waveform metadata handling.
- Built a MinIO-ready media upload API on the Elixir backend with audio/video attachment workflows, storage configuration, and test coverage.
- Designed a reusable `MsgrSnackBar` UI component with typed snackbar messages, intent-aware theming, and widget/unit tests.
- Replaced the Telegram/Matrix HTTP clients with queue-driven bridge facades for Telegram, Matrix, IRC, and XMPP plus a shared `ServiceBridge` helper and in-memory queue adapter tests.
- Introduced a queue behaviour contract to standardise `bridge/<service>/<action>` envelopes with trace IDs for all connectors.
- Updated bridge strategy, architecture, account linking, and platform research docs to focus on StoneMQ-backed daemons and MTProto-based Telegram support.
- Implemented a multi-tenant identity provider (IDP) umbrella app with tenant schemas, OIDC/OAuth service-provider support, Guardian-based token issuance, Phoenix session helpers, tests, and documentation (`docs/idp.md`).
- Added a dedicated `llm_gateway` umbrella-app that unifies communication with OpenAI, Azure OpenAI, Google Vertex and OpenAI-kompatible modeller, including konfigurerbar nøkkeloppløsning for system- og team-nivå og omfattende tester/dokumentasjon.
- Introduced the `Messngr.AI` context, REST API endpoints for chat completions, summaries and conversation replies, plus controller/views, configuration and tests wired to the shared `llm_gateway` service.
- Enriched the shared msgr message domain with bubble styling, curated theme palettes, and runtime theme switching helpers for every message variant.
- Redesignet Flutter-hjemmeskjermen med et responsivt oppsett for mobil, nettbrett og desktop, komplett med gradient-sidefelt, innboks-panel og handlingslinje.
- La til widgettester for brytepunktene og dokumenterte strukturen i `docs/frontend_responsive.md`.
## [Unreleased]
### Added
- Konsolidert produktplan og forskningsoppsummering med fokus på chat-MVP, identitet og arkitektur.
- Ny domenemodell på backend for kontoer, profiler, samtaler og meldinger med REST API for chat.
- Sanntidsklar Flutter-chatopplevelse med ny `ChatPage`, timeline, og rik tekstkomponist.
- API-klient, view-model og tester for chatflyt i Flutter.
- CHANGELOG innført for å følge endringer.
- Widgettester for chat-komponisten for å sikre interaksjonene rundt sendeknappen.
- Dokumentert API-kontrakt for REST og WebSocket i `docs/api_contract.md`.
- Phoenix-basert samtale-kanal med PubSub-broadcast og Flutter-klient for sanntid.
- Passordløs autentisering med støtte for e-post, mobil og OIDC via `Auth`-kontekst og nye identitetsskjema.
- REST-endepunktene `/api/auth/challenge`, `/api/auth/verify` og `/api/auth/oidc` med JSON-svar og tester.
- OTP- og OIDC-dokumentasjon i `docs/api_contract.md` samt database-migrasjoner for identiteter og utfordringer.
- Flutter-støtte for OTP-flyt med `AuthChallenge`-modell, redux-tilstand og forbedret kodevisning.
- `msgr_messages`-bibliotek med tekst, markdown, kode og systemmeldinger, parser og omfattende enhetstester for gjenbruk i klientene.
- `msgr_messages`-biblioteket utvidet med bilde-, video- og lokasjonsmeldinger, felles temadefinisjon og parserstøtte med nye enhetstester.
- AuthShell-layout og delte inputdekorasjoner for autentiseringsskjermene med tilhørende widgettest.
- Docker-basert utviklingsmiljø for Elixir-backenden med Postgres og Phoenix-server.
- Konfigurerbar Flutter-backend gjennom `BackendEnvironment` med støtte for
  `--dart-define` og runtime-overstyringer samt oppdatert README for å beskrive
  bruken.
- Docker-image og Compose-tjeneste for StoneMQ slik at meldingskøen kan startes
  sammen med resten av utviklingsmiljøet.
- Prometheus-eksport fra backenden med ferdig Prometheus- og Grafana-tjenester i
  docker-compose.
- OpenObserve-loggflyt for Elixir-backenden med ny Logger-backend og tester.
- Flutter-loggklient som kan sende `package:logging`-poster til OpenObserve via
  `LoggingEnvironment` og en gjenbrukbar HTTP-klient.
- Familie- og space-funksjoner flyttet til eget `family_space`-bibliotek med kalender, handlelister og todo-støtte samt oppdatert API-dokumentasjon.

### Changed
- Backend-konfigurasjon forenklet og unødvendige apper fjernet fra releaseoppsett.
- HomePage viser nå ny chatopplevelse i stedet for gamle lister.
- Chat-opplevelsen i Flutter har fått en modernisert visuell profil med felles tema, oppgradert tidslinje og raffinert komponist.
- ChatViewModel benytter nå sanntidsstrømmer og WebSocket-sending med HTTP-fallback.
- Innloggingsopplevelsen i Flutter er redesignet med glass-effekt, segmentert kanalvalg og OIDC-knapp.
- Flutter-skjermene for innlogging, registrering og kodeverifisering har fått en helhetlig profesjonell stil med gradientbakgrunner, bullet-highlights og oppdatert PIN-inntasting.
- `RegistrationService` bruker nå de nye auth-endepunktene og returnerer strømlinjeformede brukersvar.
- `ChatMessage`-modellen i Flutter arver nå `MsgrTextMessage` og gjenbruker de delte msgr-modellene.
- `ChatMessage` JSON-serialisering inkluderer nå delt tema-informasjon slik at klienter kan bytte utseende konsistent.

### Fixed
- `mix` og Flutter-konfigurasjon oppryddet for å matche den nye strukturen.<|MERGE_RESOLUTION|>--- conflicted
+++ resolved
@@ -1,7 +1,6 @@
 # Changelog
 
 ## Unreleased
-<<<<<<< HEAD
 - Replaced header-based actor resolution with a shared Noise session plug that
   validates tokens against the registry, assigns account/profile/device for
   REST and WebSocket contexts, adds feature-toggled legacy fallback, updates
@@ -10,9 +9,7 @@
 - Expanded Noise authentication coverage with dedicated tests for the shared
   plug (headers, session persistence, feature flags, device edge cases) and the
   session store helpers, improving confidence in Noise token validation.
-=======
 - Added GitHub Actions deploy workflow that runs on release tags to build the Elixir release, ship it via rsync to `msgr.no`, and restart the systemd service on Ubuntu 22.04 runners.
->>>>>>> b23b156b
 - Added Noise transport session and registry modules with NX/IK/XX handshake
   support, session-token generation and registry TTL management, plus
   integration/property tests for handshake, fallback and rekey flows.
