# Changelog

## Unreleased
<<<<<<< HEAD
- Enhanced the Microsoft Teams OAuth consent experience with resource-specific consent prompts,
  credential status surfacing, and revocation controls across the daemon, bridge metadata, and
  Flutter linking wizard, including updated unit tests for the Teams SDK and bridge session
  controller.
- Normalised Microsoft Teams chat and channel events into the canonical Msgr schema, capturing
  reply hierarchies, mentions, reactions, and meeting metadata while extending runtime tests to
  cover the richer payloads alongside webhook and poller dispatch flows. Introduced adaptive-card
  sanitisation and file-upload helpers so outbound Teams messages safely render HTML/cards and
  upload binary attachments with accompanying metadata for downstream consumers.
- Replaced the Microsoft Teams Graph poller with a webhook-driven change-notification pipeline,
  including reusable notification source abstractions, an in-memory transport for tests, and
  runtime coverage that validates real-time event delivery, acknowledgements, and token refresh
  integration.
- Added Microsoft Teams OAuth refresh handling that renews access tokens before expiry via the
  bridge daemon, persists refreshed credentials through the session manager, and exercises the
  new refresh flow with runtime tests covering the client, daemon, and credential vault updates.
- Wired the Slack and Microsoft Teams bridge health snapshots into queue request handlers,
  exposed connector helpers for retrieving runtime metrics, and introduced an Elixir
  `Messngr.Bridges.HealthReporter` that polls bridges and emits telemetry so operations
  dashboards receive per-client pending-event and connectivity data.
- Added Slack RTM runtime health snapshots and structured logging so operators can monitor
  websocket status, pending acknowledgements, and event freshness; added unit tests that
  exercise the diagnostics surface.
- Added Microsoft Teams Graph poller health reporting with consecutive error tracking, poll
  timestamps, and telemetry logging, plus runtime tests covering the health snapshot contract.
- Added Slack outbound file upload support that stages remote files via
  `files.getUploadURLExternal`, appends file blocks to `chat.postMessage`, and
  returns upload metadata so bridge workers can share attachments alongside
  text. Introduced unit coverage for file uploads and block composition.
- Sanitised Microsoft Teams outbound messages by normalising plain-text bodies
  into HTML, stripping disallowed tags/links from HTML payloads, and ensuring
  attachments are cleaned before POSTing to Graph. Added regression tests to
  verify the sanitiser output.
- Normalised Slack RTM and Microsoft Teams Graph events into Msgr's canonical
  message schema, covering message edits, deletions, reactions, attachments,
  mentions, and thread metadata so downstream consumers receive structured
  payloads with consistent fields across bridges. Added comprehensive unit
  tests for the new event mappers.
- Added `docs/slack_bridge_remaining_work.md` and `docs/teams_bridge_remaining_work.md` summarising
  the remaining Slack and Microsoft Teams bridge workstreams so contributors know which operational
  and product gaps to close before production pilots.
=======
- Locked down media thumbnails by validating storage buckets/object keys during
  upload consumption, stripping untrusted pointers, and covering the flow with
  regression tests ahead of the alpha cut.
- Expanded the alpha readiness review with an actionable implementation queue covering backend, frontend, and DevEx blockers remaining before alpha.
- Updated the alpha readiness review with a status tracker that highlights the remaining backend, frontend, and DevEx work before inviting testers.
- Added a media retention pruner that periodically deletes expired uploads and
  their storage objects, with configurable sweep intervals and batch sizes plus
  tests and docs so alpha deployments do not accumulate orphaned blobs.
- Hardened media signing by requiring environment-provided secrets, binding
  checksums into presigned URLs, and covering the behaviour with tests and
  updated operator docs so alpha deployments can trust object storage links.
- Enforced Noise handshake verification by default, removed legacy header fallbacks,
  and wired OTP challenges to rate limiting plus email/SMS delivery so passwordless
  auth is safe to expose to alpha testers.
- Added conversation channel payload caps and per-profile rate limiting so early testers
  cannot spam large messages or overwhelm realtime resources.
- Enabled the Prometheus exporter by default with runtime toggles and coverage so
  alpha operators can inspect latency and error metrics without manual config.
- Validated Noise device keys by normalising to URL-safe base64, storing SHA-256
  fingerprints, and expanding attester metadata so compromised devices can be
  audited and revoked before inviting alpha testers.
- Hardened chat persistence with retryable receipt fan-out, guarded pagination pivots,
  and a supervised watcher sweep so realtime occupancy stays accurate for alpha testers.
- Updated the alpha readiness review with the new chat persistence hardening milestones
  documented alongside the remaining backend, frontend, and DevEx gaps.
- Added an alpha readiness review in `docs/alpha_review.md` capturing backend, frontend, and DevEx
  gaps to close before inviting external testers.
>>>>>>> 6e2617ff
- Stored Slack and Microsoft Teams bridge session tokens in the credential vault via a shared
  `Msgr.Connectors.SessionVault` helper so database snapshots no longer persist plaintext tokens and
  connector tests verify credential vault usage.
- Added `docs/libsignal_research.md` summarising libsignal protocol concepts, bridge
  considerations, and Rust client implications for future Msgr security work.
- Documented outstanding Slack and Microsoft Teams bridge work in `docs/bridge_status.md` so the
  new connectors have clear next steps before production rollout.
- Added Python Slack and Microsoft Teams bridge daemons with session managers,
  queue handlers, and comprehensive unit tests alongside documentation covering
  Slack token capture and Teams API behaviour so the new connectors have working
  end-to-end bridge workers ready for integration.
- Added Slack and Microsoft Teams bridge connectors with multi-instance routing,
  catalog updates, and queue facades so multiple workspaces/tenants can link to
  a single Msgr account with full test coverage.
- Added a bridge unlink API with catalog status annotations and Flutter disconnect
  controls so users can safely log out of connected bridges and refresh the list
  of available connectors without technical steps.
- Added a Flutter bridge center with catalog filters, embedded browser wizard,
  and credential forms backed by a new Bridge API client and widget tests so
  end users can link chat networks without technical setup.
- Implemented bridge OAuth browser endpoints, PKCE metadata handling, and an in-memory
  credential vault/inbox so sessions can complete start/callback flows and password-based
  connectors queue scrubbed credentials for daemon pickup, including controller and context tests.
- Added bridge catalog metadata, authentication session storage, and REST endpoints so clients can list bridges and bootstrap login flows with embedded browser/device-link guidance.
- Documented the current implementation status of the bridge authentication/UI plan so remaining backend, daemon, and client work is tracked explicitly.
- Drafted a bridge authentication and client experience plan covering OAuth/OIDC flows, UI wizard design, and future IP egress mitigation options.
- Documented Snapchat web protocol capture details in `reverse/docs/snapchat.protocol.md` and outlined bridge implications.
- Added a Snapchat service bridge facade with session refresh, messaging, and sync helpers plus test coverage.
- Expanded the Snapchat protocol notes with techniques for extracting bundled protobuf descriptors from the web client so the
  bridge can reverse engineer message schemas.
- Introduced a Postgres-backed share link service with capability profiles,
  msgr:// deep-link generation, and public URL helpers so bridges can share
  media, locations, and invites with text-only networks while enforcing
  expiry/view limits.
- Added bridge contact profiles, match-key storage, and profile links so Msgr
  can aggregate the same person across bridge rosters and native Msgr contacts;
  includes new Postgres tables, context helpers, and regression tests for the
  matching workflow.
- Added a Postgres-backed `Messngr.Bridges` context with new `bridge_accounts`,
  `bridge_contacts`, and `bridge_channels` tables so bridge daemons can persist
  capabilities, session material, contact rosters, and channel memberships per
  account.
- Extended the Telegram and Signal bridge daemons to advertise capability maps
  and roster/channel snapshots during the link handshake and wired the Elixir
  connectors to sync those payloads into the new bridge data store with unit
  coverage.
- Extended the Telegram bridge daemon with outbound edit/delete handlers and richer inbound
  normalisation so replies, entities, and media descriptors flow through to Msgr alongside
  acknowledgements.
- Added attachment upload support to the Signal REST client, including multipart handling for
  inline data, pre-uploaded attachment IDs, and regression tests covering both code paths.
- Implemented read acknowledgement tracking in the Telegram bridge so Telethon clients send
  `send_read_acknowledge` calls when Msgr emits `ack_update`, and expanded unit tests to cover
  stored contexts and unknown-update behaviour.
- Added a Signal REST client built on `signal-cli-rest-api`, complete with polling, outbound send,
  and acknowledgement tests plus documentation updates for the new adapter.
- Scaffolded a Snapchat bridge package with session helpers, a queue-facing daemon skeleton, and
  regression tests that record unimplemented invocations pending real API access.
- Updated bridge documentation to reflect Telegram acknowledgement support, the Signal REST client,
  and the Snapchat skeleton status.
- Implemented a Matrix bridge daemon with disk-backed session management, queue handlers for
  linking, outbound messaging, and update acknowledgements plus fake Matrix client support so the
  SDK can talk to homeservers once real protocol adapters land.
- Added Matrix bridge unit tests that exercise account linking, outbound message relays, inbound
  update publication, and acknowledgement tracking through the StoneMQ client transport.
- Documented the current bridge implementation gaps in `docs/bridge_status.md` so we know which
  services still need real protocol clients before the deployments can run.
- Implemented a Signal bridge daemon skeleton with device-link queue handlers, disk-backed session
  management, and unit tests covering account linking, outbound messaging, and acknowledgement
  workflows to mirror the WhatsApp/Telegram bridges.
- Documented Signal support across the multi-bridge blueprint, architecture overview, and
  integration kick-off notes, expanding the `msgr://` scheme, service action map, and lifecycle
  guidance for device linking and sealed-sender handling.
- Introduced a WhatsApp bridge daemon skeleton with client-protocol abstractions, disk-backed
  session management, StoneMQ queue wiring, and unit tests covering QR pairing flows, outbound
  messaging, and acknowledgement handling.
- Documented WhatsApp support in the multi-bridge blueprint with queue contracts, lifecycle notes,
  URL mappings, and failure-handling guidance so deployments can plan for multi-device pairing.
- Implemented the first Telegram MTProto bridge daemon with a Telethon-compatible
  client factory, disk-backed session store, StoneMQ queue wiring, and tests for
  linking flows, outbound messaging, and update acknowledgements.
- Extended the Python StoneMQ client with request-handler support so bridge
  daemons can respond to `link_account` RPCs, including new unit tests covering
  transport behaviour.
- Expanded the bridge blueprint to cover XMPP and Telegram alongside Matrix/IRC, detailing
  queue contracts, lifecycle expectations, and the `msgr://` scheme for new resources, plus updated
  architecture notes for multi-service action maps and Telegram client emulation guidance.
- Added instance-routing regression tests for the XMPP and Telegram connector facades so `send_stanza`
  and `send_message` can target sharded bridge deployments while preserving default metadata.
- Implemented instance-aware bridge routing so Msgr can target specific Matrix/IRC shards via `bridge/<service>/<bridge_id>/<action>` topics, updating the Elixir connector facade, Go/Python SDKs, docs, and tests to respect connection caps per daemon deployment.
- Documented the initial Matrix and IRC bridge blueprint, covering MVP
  transport goals, queue mappings, and an `msgr://` deep-linking scheme for
  channels, identities, and messages.
- Added MVP-plan for chat-klient i `docs/chat_client_mvp_plan.md`.
- Added per-recipient message delivery receipts with database schema, REST and
  WebSocket acknowledgement flows, status propagation to messages, and test
  coverage for delivery/read guarantees.
- Added read receipt privacy controls so accounts and team conversations can
  disable read acknowledgements; the backend now skips read broadcasts/status
  escalations when disabled, exposes the settings via conversation payloads,
  and covers the behaviour with new regression tests.
- Added REST toggles for read receipt preferences on accounts and conversations,
  exposing the settings in account payloads and adding controller coverage so
  privacy choices can be updated after onboarding.
- Added Markdown-lenkeformatering i chat-komponistens verktøylinje og et drahåndtak for høydejustering med nye widgettester og oppdatert paritetsplan.
- Hardened chat composer phase A/B work: added autosave snapshot persistence with background sync manager, pessimistic send/queue states with retry UI, refreshed accessibility (focus order, semantics) and documented design & research updates.
- Split the Flutter chat composer into a modular library with dedicated files
  for the widget, toolbar, palettes, controller, models and voice helpers so it
  is easier to navigate and maintain.
- Added formatting toolbar, mention-autocomplete palette and mention tracking to
  the Flutter chat composer, including controller/result updates and new widget
  tests for the rich text actions.
- Routed backend logger output through StoneMQ envelopes so `Messngr.Logging.OpenObserveBackend` can forward entries to
  OpenObserve via the `observability/logs` topic, including StoneMQ transport configuration and tests.
- Added StoneMQ-aware OpenObserve loggers to the Go and Python bridge SDKs so daemons can emit envelopes compatible with the
  backend pipeline, with unit test coverage.
- Finalised the StoneMQ bridge envelope contract with typed Elixir helpers,
  updated ServiceBridge publishing/request flows, and added envelope test
  coverage.
- Bootstrapped cross-language bridge SDK skeletons (Go/Python) with StoneMQ
  queue topics, envelope parsing, telemetry hooks, credential bootstrapper
  stubs, and unit tests.
- Added bridge integration execution plan documenting RE rounds and candidate
  upstream projects for Discord, Slack, Snapchat and other chat networks.
- Added REST-støtte for kontaktimport og match i backenden med nye
  controller-tester, oppdatert API-kontrakt og Flutter `libmsgr`
  klientimplementasjon for å lagre kontakter og slå opp kjente venner.
- Documented the `libmsgr` API surface, added a dedicated CLI entry point for
  the registration flow (`tool/msgr_cli.dart`), and updated the integration test
  suite to use the new command for provisioning accounts.
- Added multi-identity account linking so `Accounts.ensure_identity/1` can attach
  new email/phone/OIDC credentials to an existing account via `account_id`, with
  safeguards against cross-account hijacking, refreshed docs and regression
  tests for linking flows.
- Added Snapchat Camera Kit capture pipeline to the Flutter chat composer with
  environment-based configuration, Android/iOS method-channel bridges,
  fallbacks for unsupported platforms, native dependency wiring, unit tests and
  documentation describing setup requirements.
- Enforced Noise-handshake attestasjonskrav for OTP (`/api/auth/verify`) med
  Telemetry-instrumentering, fullstack tester (unit/integration) for happy-path,
  feilscenarier (feil signatur, utløpt session, rekey) i både `msgr` og
  `auth_provider`, ny ConnCase-test for API, runtime feature-flag med
  `mix rollout.noise_handshake`, og dokumentasjon i `docs/noise_handshake_rollout.md`
  + oppdatert API-kontrakt så klienter vet hvordan `Authorization: Noise <token>`
  skal brukes.
- Added docker-compose backed integration test suite that boots the backend,
  exercises the Dart CLI flow for registration/login/team creation and verifies
  message send/receive over the public APIs via pytest.
- Exposed an opt-in `MSGR_WEB_LEGACY_ACTOR_HEADERS` runtime flag so integration
  tests can rely on legacy headers while Noise authentication is still rolling
  out.
- Replaced header-based actor resolution with a shared Noise session plug that
  validates tokens against the registry, assigns account/profile/device for
  REST and WebSocket contexts, adds feature-toggled legacy fallback, updates
  channel/controller flows to rely on socket assigns, and introduces Noise
  session fixtures/tests for both plugs and sockets.
- Expanded Noise authentication coverage with dedicated tests for the shared
  plug (headers, session persistence, feature flags, device edge cases) and the
  session store helpers, improving confidence in Noise token validation.
- Added GitHub Actions deploy workflow that runs on release tags to build the Elixir release, ship it via rsync to `msgr.no`, and restart the systemd service on Ubuntu 22.04 runners.
- Added Noise transport session and registry modules with NX/IK/XX handshake
  support, session-token generation and registry TTL management, plus
  integration/property tests for handshake, fallback and rekey flows.
- Startet Slack API-umbrellaappen med reelle `conversations.*`, `chat.*`, `users.*` og `reactions.*` endepunktimplementasjoner, Slack-ID/timestamp-adaptere, header-basert autentiseringsplugg og tilhørende controller-tester.
- Implementerte `conversations.mark` for Slack API-et slik at lesestatus lagres, og la til tester som dekker lykkestien og ugyldig timestamp-feil.
- Lagt til plan i `docs/umbrella_slack_compat_plan.md` for Slack-kompatibel umbrella-plattform og prioritering av Telegram og Discord-integrasjoner.
- Utvidet roadmap-dokumentet for message composer-paritet i
  `docs/message_composer_parity_plan.md` med detaljerte faser,
  kickoff-sjekkliste og risikovurdering.
- Added account device management with migrations, CRUD helpers, Noise key
  attestation storage and auth flow integration so OTP/OIDC logins register
  and activate devices, including ExUnit coverage.
- Documented Noise handshake expectations with new server-key endpoint contract, configured backend runtime to load static Noise keys from env/Secrets Manager, added rotation mix task with tests, and updated README guidance.
- Added a feature toggle and dedicated port configuration for the Noise transport so static keys only load when explicitly enabled.
- Utvidet mediasystemet med nye skjema-felter (dimensjoner, SHA-256, retention),
  nye opplastingskategorier (image, file, voice, thumbnail) og presignerte
  URL-instruksjoner for forhåndsgenererte thumbnails.
- Messngr.Chat validerer nå mediepayloader (captions, thumbnails, waveform),
  normaliserer metadata og eksponerer `media`-feltet i `MessageJSON` med nye
  ExUnit-tester for både chat- og mediastrømmen.
- Flutter-klienten har fått ny opplastingsflyt (drag & drop, kamera, voice),
  forhåndsvisninger i `ChatBubble`, helper for medieopplasting og oppdaterte
  widget- og modelltester.
- Reintroduced the chat backlog broadcast helper so `message:sync` emits shared
  cursor pages over PubSub again, with backend regression tests.
- Added configurable TTL cleanup for conversation watcher lists so inactive
  viewers fall out of the PubSub feed automatically, with backend tests and
  refreshed documentation.
- Dokumentert Taskku-produktivitetsappen som referanse for bedriftsmodus med ny
  forskningsfil som kobler UI-mønstre til eksisterende API-er og bridge-strategi,
  og oppdatert med plan for å holde produktivitetsmoduler adskilt fra kjernchat i
  både UI og backend.
- Secured media uploads with mandatory server-side encryption headers in presigned instructions, configurable SSE/KMS settings, tests, and updated API documentation.
- Enhanced media upload pipeline with voice/file/thumbnail kinds, width/height/checksum metadata, retention TTLs and presigned URL helpers in the Elixir backend (new migration, config, storage helpers and tests).
- Normalised chat media payloads (captions, thumbnails, waveform) with updated JSON views, message validations and API contract documentation.
- Reworked Flutter chat media flow with composer previews, upload helpers, ChatBubble media rendering and refreshed unit/widget tests.
- Hooked Flutter chat realtime flows into typing/read/reaction/pin events with
  a richer `ChatSocket`, notifier-aware `ChatViewModel`, pinned/thread UI
  toggles, and new integration/unit tests for realtime behaviour.
- Added message reactions, threaded replies, pinned state, and read tracking to the
  chat backend with PubSub broadcasts, upgraded Phoenix channel presence/typing
  flow, and Flutter notifiers/widgets for typing indicators, reaction aggregates,
  and pinned banners with accompanying tests.
- Implementerte cursor-baserte historikk-APIer for meldinger og samtaler med
  PubSub-backlog (`message:sync`) og watcher-strømmer (`conversation:watch`/`unwatch`).
- Designet et modulært Flutter chat-UI-kit (kanalliste, trådvisning, reaksjoner, presence, tilkoblingsbanner) og integrerte det i `ChatPage` og en ny `ChannelListPage`-demo.
- Utvidet `ChatComposer` med emoji-velger, slash-kommandoer, filvedlegg, simulert taleopptak og forbedret utkast-/feilhåndtering samt nye widgettester og demo-widget.
- Forsterket chat-komponisten med pålitelig tekstutsending, per-tråd-utkast og nye view-model-tester for sendefeil og kladd-restaurering.
- Implementerte hurtigbuffer for samtaler og meldinger med Hive/Sembast, offline statusbanner og integrasjonstester for fallback i `ChatViewModel`.
- Flutter-klienten sender nå enhet- og app-informasjon til auth-backenden ved
  oppstart via nytt device-context-bootstrapp, og reetablerer brukerøkter når
  JWT-er har utløpt.
- Auth-provider-backenden tar imot oppdatert enhetskontekst, lagrer app-metadata
  og utsteder nye refresh-tokens, med tilhørende tester for API og hjelpere.
- Startet migreringen til ny Flutter-arkitektur med modulært `app/bootstrap`,
  ryddigere `main.dart` og første test for loggoppsettet.
- Lagt ved `IMPROVE_ARCHITECTURE.md` med veikart for å modernisere Flutter-klientens struktur,
  state-håndtering og moduloppdeling.
- Added initial WebRTC signalling stack with in-memory call registry, Phoenix `rtc:*` channel, tests, documentation, and a dockerised coturn service for TURN/STUN.
- Tightened direct-call support by capping participants to vert + én, utvidet testdekning og dokumentasjon av Flutter-klientplanen.
- Introduced conversation structure types (familie, bedrift, vennegjeng, prosjekt)
  with private/team visibility, backend validation, and updated Flutter UI/API for
  creating skjulte kanaler og grupper.
- Utvidet samtalekonseptet med støtte for `group`- og `channel`-typer i Elixir-
  backenden, nye API-endepunkter og validering av temaer.
- Lagt til kontaktskjema, migrasjoner og REST-endepunkter for import og
  identitetsoppslag samt Flutter-klienter for begge operasjoner.
- Oppdatert Flutter-chatmodeller, API-klient, view-model og opprettelsesdialog
  for å forstå kanal- og gruppesamtaler og tilgjengeliggjort enhetstester for
  parsing av tråder.
- Utvidet `family_space`-biblioteket med delt notatfunksjon, REST-endepunkter og migrasjon for `space_notes`.
- Replaced the Telegram/Matrix HTTP clients with queue-driven bridge facades for Telegram, Matrix, IRC, and XMPP plus a shared `ServiceBridge` helper and in-memory queue adapter tests.
- Introduced a queue behaviour contract to standardise `bridge/<service>/<action>` envelopes with trace IDs for all connectors.
- Updated bridge strategy, architecture, account linking, and platform research docs to focus on StoneMQ-backed daemons and MTProto-based Telegram support.
- Spun opp nytt `family_space`-bibliotek med generaliserte "spaces" for familier/bedrifter, delt kalender samt handleliste- og todo-funksjoner med REST-endepunkter, Ecto-migrasjoner og tester.
- Begynt å implementere lokal SQLite-cache for meldinger og kontakter i Flutter-klienten med nye DAO-er, migrasjoner og tester.
- Added audio message support across the shared msgr domain, Flutter chat model, and parser including waveform metadata handling.
- Built a MinIO-ready media upload API on the Elixir backend with audio/video attachment workflows, storage configuration, and test coverage.
- Designed a reusable `MsgrSnackBar` UI component with typed snackbar messages, intent-aware theming, and widget/unit tests.
- Replaced the Telegram/Matrix HTTP clients with queue-driven bridge facades for Telegram, Matrix, IRC, and XMPP plus a shared `ServiceBridge` helper and in-memory queue adapter tests.
- Introduced a queue behaviour contract to standardise `bridge/<service>/<action>` envelopes with trace IDs for all connectors.
- Updated bridge strategy, architecture, account linking, and platform research docs to focus on StoneMQ-backed daemons and MTProto-based Telegram support.
- Implemented a multi-tenant identity provider (IDP) umbrella app with tenant schemas, OIDC/OAuth service-provider support, Guardian-based token issuance, Phoenix session helpers, tests, and documentation (`docs/idp.md`).
- Added a dedicated `llm_gateway` umbrella-app that unifies communication with OpenAI, Azure OpenAI, Google Vertex and OpenAI-kompatible modeller, including konfigurerbar nøkkeloppløsning for system- og team-nivå og omfattende tester/dokumentasjon.
- Introduced the `Messngr.AI` context, REST API endpoints for chat completions, summaries and conversation replies, plus controller/views, configuration and tests wired to the shared `llm_gateway` service.
- Enriched the shared msgr message domain with bubble styling, curated theme palettes, and runtime theme switching helpers for every message variant.
- Redesignet Flutter-hjemmeskjermen med et responsivt oppsett for mobil, nettbrett og desktop, komplett med gradient-sidefelt, innboks-panel og handlingslinje.
- La til widgettester for brytepunktene og dokumenterte strukturen i `docs/frontend_responsive.md`.
- La til Cupertino-inspirerte kontaktvisninger i Flutter-klienten (liste, detalj og redigering),
  systemkontakt-import via `flutter_contacts` og nye widgettester for flyten.
## [Unreleased]

### Added
- Introduced production-ready Slack RTM bridge client with Web API integrations,
  websocket event streaming, and OAuth code exchange helpers.
- Added Microsoft Teams Graph bridge client with polling-based change
  notifications, messaging helpers, and OAuth exchange support.

### Changed
- Extended bridge SDK test coverage with runtime unit tests for the Slack and
  Teams clients, verifying identity sync, messaging, and inbound event
  propagation behaviour.
### Added
- Konsolidert produktplan og forskningsoppsummering med fokus på chat-MVP, identitet og arkitektur.
- Ny domenemodell på backend for kontoer, profiler, samtaler og meldinger med REST API for chat.
- Sanntidsklar Flutter-chatopplevelse med ny `ChatPage`, timeline, og rik tekstkomponist.
- API-klient, view-model og tester for chatflyt i Flutter.
- CHANGELOG innført for å følge endringer.
- Widgettester for chat-komponisten for å sikre interaksjonene rundt sendeknappen.
- Dokumentert API-kontrakt for REST og WebSocket i `docs/api_contract.md`.
- Phoenix-basert samtale-kanal med PubSub-broadcast og Flutter-klient for sanntid.
- Passordløs autentisering med støtte for e-post, mobil og OIDC via `Auth`-kontekst og nye identitetsskjema.
- REST-endepunktene `/api/auth/challenge`, `/api/auth/verify` og `/api/auth/oidc` med JSON-svar og tester.
- OTP- og OIDC-dokumentasjon i `docs/api_contract.md` samt database-migrasjoner for identiteter og utfordringer.
- Flutter-støtte for OTP-flyt med `AuthChallenge`-modell, redux-tilstand og forbedret kodevisning.
- `msgr_messages`-bibliotek med tekst, markdown, kode og systemmeldinger, parser og omfattende enhetstester for gjenbruk i klientene.
- `msgr_messages`-biblioteket utvidet med bilde-, video- og lokasjonsmeldinger, felles temadefinisjon og parserstøtte med nye enhetstester.
- AuthShell-layout og delte inputdekorasjoner for autentiseringsskjermene med tilhørende widgettest.
- Docker-basert utviklingsmiljø for Elixir-backenden med Postgres og Phoenix-server.
- Konfigurerbar Flutter-backend gjennom `BackendEnvironment` med støtte for
  `--dart-define` og runtime-overstyringer samt oppdatert README for å beskrive
  bruken.
- Docker-image og Compose-tjeneste for StoneMQ slik at meldingskøen kan startes
  sammen med resten av utviklingsmiljøet.
- Prometheus-eksport fra backenden med ferdig Prometheus- og Grafana-tjenester i
  docker-compose.
- OpenObserve-loggflyt for Elixir-backenden med ny Logger-backend og tester.
- Flutter-loggklient som kan sende `package:logging`-poster til OpenObserve via
  `LoggingEnvironment` og en gjenbrukbar HTTP-klient.
- Familie- og space-funksjoner flyttet til eget `family_space`-bibliotek med kalender, handlelister og todo-støtte samt oppdatert API-dokumentasjon.
- Dokumentasjon av ulike driftsmodeller for bridge-daemons (administrert, kundeoperert og hybrid) i `docs/bridge_hosting_options.md`, nå utvidet med research-notater fra Beepers Bridge Manager.

### Changed
- Backend-konfigurasjon forenklet og unødvendige apper fjernet fra releaseoppsett.
- HomePage viser nå ny chatopplevelse i stedet for gamle lister.
- Chat-opplevelsen i Flutter har fått en modernisert visuell profil med felles tema, oppgradert tidslinje og raffinert komponist.
- ChatViewModel benytter nå sanntidsstrømmer og WebSocket-sending med HTTP-fallback.
- Innloggingsopplevelsen i Flutter er redesignet med glass-effekt, segmentert kanalvalg og OIDC-knapp.
- Flutter-skjermene for innlogging, registrering og kodeverifisering har fått en helhetlig profesjonell stil med gradientbakgrunner, bullet-highlights og oppdatert PIN-inntasting.
- `RegistrationService` bruker nå de nye auth-endepunktene og returnerer strømlinjeformede brukersvar.
- `ChatMessage`-modellen i Flutter arver nå `MsgrTextMessage` og gjenbruker de delte msgr-modellene.
- `ChatMessage` JSON-serialisering inkluderer nå delt tema-informasjon slik at klienter kan bytte utseende konsistent.

### Fixed
- `mix` og Flutter-konfigurasjon oppryddet for å matche den nye strukturen.<|MERGE_RESOLUTION|>--- conflicted
+++ resolved
@@ -1,7 +1,6 @@
 # Changelog
 
 ## Unreleased
-<<<<<<< HEAD
 - Enhanced the Microsoft Teams OAuth consent experience with resource-specific consent prompts,
   credential status surfacing, and revocation controls across the daemon, bridge metadata, and
   Flutter linking wizard, including updated unit tests for the Teams SDK and bridge session
@@ -43,7 +42,6 @@
 - Added `docs/slack_bridge_remaining_work.md` and `docs/teams_bridge_remaining_work.md` summarising
   the remaining Slack and Microsoft Teams bridge workstreams so contributors know which operational
   and product gaps to close before production pilots.
-=======
 - Locked down media thumbnails by validating storage buckets/object keys during
   upload consumption, stripping untrusted pointers, and covering the flow with
   regression tests ahead of the alpha cut.
@@ -71,7 +69,6 @@
   documented alongside the remaining backend, frontend, and DevEx gaps.
 - Added an alpha readiness review in `docs/alpha_review.md` capturing backend, frontend, and DevEx
   gaps to close before inviting external testers.
->>>>>>> 6e2617ff
 - Stored Slack and Microsoft Teams bridge session tokens in the credential vault via a shared
   `Msgr.Connectors.SessionVault` helper so database snapshots no longer persist plaintext tokens and
   connector tests verify credential vault usage.
