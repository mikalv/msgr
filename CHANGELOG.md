# Changelog

## Unreleased
<<<<<<< HEAD
- Added initial WebRTC signalling stack with in-memory call registry, Phoenix `rtc:*` channel, tests, documentation, and a dockerised coturn service for TURN/STUN.
- Tightened direct-call support by capping participants to vert + én, utvidet testdekning og dokumentasjon av Flutter-klientplanen.
=======
- Introduced conversation structure types (familie, bedrift, vennegjeng, prosjekt)
  with private/team visibility, backend validation, and updated Flutter UI/API for
  creating skjulte kanaler og grupper.
- Utvidet samtalekonseptet med støtte for `group`- og `channel`-typer i Elixir-
  backenden, nye API-endepunkter og validering av temaer.
- Lagt til kontaktskjema, migrasjoner og REST-endepunkter for import og
  identitetsoppslag samt Flutter-klienter for begge operasjoner.
- Oppdatert Flutter-chatmodeller, API-klient, view-model og opprettelsesdialog
  for å forstå kanal- og gruppesamtaler og tilgjengeliggjort enhetstester for
  parsing av tråder.
- Utvidet `family_space`-biblioteket med delt notatfunksjon, REST-endepunkter og migrasjon for `space_notes`.
- Replaced the Telegram/Matrix HTTP clients with queue-driven bridge facades for Telegram, Matrix, IRC, and XMPP plus a shared `ServiceBridge` helper and in-memory queue adapter tests.
- Introduced a queue behaviour contract to standardise `bridge/<service>/<action>` envelopes with trace IDs for all connectors.
- Updated bridge strategy, architecture, account linking, and platform research docs to focus on StoneMQ-backed daemons and MTProto-based Telegram support.
- Spun opp nytt `family_space`-bibliotek med generaliserte "spaces" for familier/bedrifter, delt kalender samt handleliste- og todo-funksjoner med REST-endepunkter, Ecto-migrasjoner og tester.
- Begynt å implementere lokal SQLite-cache for meldinger og kontakter i Flutter-klienten med nye DAO-er, migrasjoner og tester.
>>>>>>> 11884c89
- Added audio message support across the shared msgr domain, Flutter chat model, and parser including waveform metadata handling.
- Built a MinIO-ready media upload API on the Elixir backend with audio/video attachment workflows, storage configuration, and test coverage.
- Replaced the Telegram/Matrix HTTP clients with queue-driven bridge facades for Telegram, Matrix, IRC, and XMPP plus a shared `ServiceBridge` helper and in-memory queue adapter tests.
- Introduced a queue behaviour contract to standardise `bridge/<service>/<action>` envelopes with trace IDs for all connectors.
- Updated bridge strategy, architecture, account linking, and platform research docs to focus on StoneMQ-backed daemons and MTProto-based Telegram support.
- Added a dedicated `llm_gateway` umbrella-app that unifies communication with OpenAI, Azure OpenAI, Google Vertex and OpenAI-kompatible modeller, including konfigurerbar nøkkeloppløsning for system- og team-nivå og omfattende tester/dokumentasjon.
- Introduced the `Messngr.AI` context, REST API endpoints for chat completions, summaries and conversation replies, plus controller/views, configuration and tests wired to the shared `llm_gateway` service.
- Enriched the shared msgr message domain with bubble styling, curated theme palettes, and runtime theme switching helpers for every message variant.
- Redesignet Flutter-hjemmeskjermen med et responsivt oppsett for mobil, nettbrett og desktop, komplett med gradient-sidefelt, innboks-panel og handlingslinje.
- La til widgettester for brytepunktene og dokumenterte strukturen i `docs/frontend_responsive.md`.
## [Unreleased]
### Added
- Konsolidert produktplan og forskningsoppsummering med fokus på chat-MVP, identitet og arkitektur.
- Ny domenemodell på backend for kontoer, profiler, samtaler og meldinger med REST API for chat.
- Sanntidsklar Flutter-chatopplevelse med ny `ChatPage`, timeline, og rik tekstkomponist.
- API-klient, view-model og tester for chatflyt i Flutter.
- CHANGELOG innført for å følge endringer.
- Widgettester for chat-komponisten for å sikre interaksjonene rundt sendeknappen.
- Dokumentert API-kontrakt for REST og WebSocket i `docs/api_contract.md`.
- Phoenix-basert samtale-kanal med PubSub-broadcast og Flutter-klient for sanntid.
- Passordløs autentisering med støtte for e-post, mobil og OIDC via `Auth`-kontekst og nye identitetsskjema.
- REST-endepunktene `/api/auth/challenge`, `/api/auth/verify` og `/api/auth/oidc` med JSON-svar og tester.
- OTP- og OIDC-dokumentasjon i `docs/api_contract.md` samt database-migrasjoner for identiteter og utfordringer.
- Flutter-støtte for OTP-flyt med `AuthChallenge`-modell, redux-tilstand og forbedret kodevisning.
- `msgr_messages`-bibliotek med tekst, markdown, kode og systemmeldinger, parser og omfattende enhetstester for gjenbruk i klientene.
- `msgr_messages`-biblioteket utvidet med bilde-, video- og lokasjonsmeldinger, felles temadefinisjon og parserstøtte med nye enhetstester.
- AuthShell-layout og delte inputdekorasjoner for autentiseringsskjermene med tilhørende widgettest.
- Docker-basert utviklingsmiljø for Elixir-backenden med Postgres og Phoenix-server.
- Konfigurerbar Flutter-backend gjennom `BackendEnvironment` med støtte for
  `--dart-define` og runtime-overstyringer samt oppdatert README for å beskrive
  bruken.
- Docker-image og Compose-tjeneste for StoneMQ slik at meldingskøen kan startes
  sammen med resten av utviklingsmiljøet.
- Prometheus-eksport fra backenden med ferdig Prometheus- og Grafana-tjenester i
  docker-compose.
- OpenObserve-loggflyt for Elixir-backenden med ny Logger-backend og tester.
- Flutter-loggklient som kan sende `package:logging`-poster til OpenObserve via
  `LoggingEnvironment` og en gjenbrukbar HTTP-klient.
- Familie- og space-funksjoner flyttet til eget `family_space`-bibliotek med kalender, handlelister og todo-støtte samt oppdatert API-dokumentasjon.

### Changed
- Backend-konfigurasjon forenklet og unødvendige apper fjernet fra releaseoppsett.
- HomePage viser nå ny chatopplevelse i stedet for gamle lister.
- Chat-opplevelsen i Flutter har fått en modernisert visuell profil med felles tema, oppgradert tidslinje og raffinert komponist.
- ChatViewModel benytter nå sanntidsstrømmer og WebSocket-sending med HTTP-fallback.
- Innloggingsopplevelsen i Flutter er redesignet med glass-effekt, segmentert kanalvalg og OIDC-knapp.
- Flutter-skjermene for innlogging, registrering og kodeverifisering har fått en helhetlig profesjonell stil med gradientbakgrunner, bullet-highlights og oppdatert PIN-inntasting.
- `RegistrationService` bruker nå de nye auth-endepunktene og returnerer strømlinjeformede brukersvar.
- `ChatMessage`-modellen i Flutter arver nå `MsgrTextMessage` og gjenbruker de delte msgr-modellene.
- `ChatMessage` JSON-serialisering inkluderer nå delt tema-informasjon slik at klienter kan bytte utseende konsistent.

### Fixed
- `mix` og Flutter-konfigurasjon oppryddet for å matche den nye strukturen.<|MERGE_RESOLUTION|>--- conflicted
+++ resolved
@@ -1,10 +1,8 @@
 # Changelog
 
 ## Unreleased
-<<<<<<< HEAD
 - Added initial WebRTC signalling stack with in-memory call registry, Phoenix `rtc:*` channel, tests, documentation, and a dockerised coturn service for TURN/STUN.
 - Tightened direct-call support by capping participants to vert + én, utvidet testdekning og dokumentasjon av Flutter-klientplanen.
-=======
 - Introduced conversation structure types (familie, bedrift, vennegjeng, prosjekt)
   with private/team visibility, backend validation, and updated Flutter UI/API for
   creating skjulte kanaler og grupper.
@@ -21,7 +19,6 @@
 - Updated bridge strategy, architecture, account linking, and platform research docs to focus on StoneMQ-backed daemons and MTProto-based Telegram support.
 - Spun opp nytt `family_space`-bibliotek med generaliserte "spaces" for familier/bedrifter, delt kalender samt handleliste- og todo-funksjoner med REST-endepunkter, Ecto-migrasjoner og tester.
 - Begynt å implementere lokal SQLite-cache for meldinger og kontakter i Flutter-klienten med nye DAO-er, migrasjoner og tester.
->>>>>>> 11884c89
 - Added audio message support across the shared msgr domain, Flutter chat model, and parser including waveform metadata handling.
 - Built a MinIO-ready media upload API on the Elixir backend with audio/video attachment workflows, storage configuration, and test coverage.
 - Replaced the Telegram/Matrix HTTP clients with queue-driven bridge facades for Telegram, Matrix, IRC, and XMPP plus a shared `ServiceBridge` helper and in-memory queue adapter tests.
