# Changelog

## Unreleased
<<<<<<< HEAD
- Locked down media thumbnails by validating storage buckets/object keys during
  upload consumption, stripping untrusted pointers, and covering the flow with
  regression tests ahead of the alpha cut.
- Expanded the alpha readiness review with an actionable implementation queue covering backend, frontend, and DevEx blockers remaining before alpha.
- Updated the alpha readiness review with a status tracker that highlights the remaining backend, frontend, and DevEx work before inviting testers.
- Added a media retention pruner that periodically deletes expired uploads and
  their storage objects, with configurable sweep intervals and batch sizes plus
  tests and docs so alpha deployments do not accumulate orphaned blobs.
- Hardened media signing by requiring environment-provided secrets, binding
  checksums into presigned URLs, and covering the behaviour with tests and
  updated operator docs so alpha deployments can trust object storage links.
- Enforced Noise handshake verification by default, removed legacy header fallbacks,
  and wired OTP challenges to rate limiting plus email/SMS delivery so passwordless
  auth is safe to expose to alpha testers.
- Added conversation channel payload caps and per-profile rate limiting so early testers
  cannot spam large messages or overwhelm realtime resources.
- Enabled the Prometheus exporter by default with runtime toggles and coverage so
  alpha operators can inspect latency and error metrics without manual config.
- Validated Noise device keys by normalising to URL-safe base64, storing SHA-256
  fingerprints, and expanding attester metadata so compromised devices can be
  audited and revoked before inviting alpha testers.
- Hardened chat persistence with retryable receipt fan-out, guarded pagination pivots,
  and a supervised watcher sweep so realtime occupancy stays accurate for alpha testers.
- Updated the alpha readiness review with the new chat persistence hardening milestones
  documented alongside the remaining backend, frontend, and DevEx gaps.
- Added an alpha readiness review in `docs/alpha_review.md` capturing backend, frontend, and DevEx
  gaps to close before inviting external testers.
=======
- Stored Slack and Microsoft Teams bridge session tokens in the credential vault via a shared
  `Msgr.Connectors.SessionVault` helper so database snapshots no longer persist plaintext tokens and
  connector tests verify credential vault usage.
- Added `docs/libsignal_research.md` summarising libsignal protocol concepts, bridge
  considerations, and Rust client implications for future Msgr security work.
>>>>>>> 0b34a5e1
- Documented outstanding Slack and Microsoft Teams bridge work in `docs/bridge_status.md` so the
  new connectors have clear next steps before production rollout.
- Added Python Slack and Microsoft Teams bridge daemons with session managers,
  queue handlers, and comprehensive unit tests alongside documentation covering
  Slack token capture and Teams API behaviour so the new connectors have working
  end-to-end bridge workers ready for integration.
- Added Slack and Microsoft Teams bridge connectors with multi-instance routing,
  catalog updates, and queue facades so multiple workspaces/tenants can link to
  a single Msgr account with full test coverage.
- Added a bridge unlink API with catalog status annotations and Flutter disconnect
  controls so users can safely log out of connected bridges and refresh the list
  of available connectors without technical steps.
- Added a Flutter bridge center with catalog filters, embedded browser wizard,
  and credential forms backed by a new Bridge API client and widget tests so
  end users can link chat networks without technical setup.
- Implemented bridge OAuth browser endpoints, PKCE metadata handling, and an in-memory
  credential vault/inbox so sessions can complete start/callback flows and password-based
  connectors queue scrubbed credentials for daemon pickup, including controller and context tests.
- Added bridge catalog metadata, authentication session storage, and REST endpoints so clients can list bridges and bootstrap login flows with embedded browser/device-link guidance.
- Documented the current implementation status of the bridge authentication/UI plan so remaining backend, daemon, and client work is tracked explicitly.
- Drafted a bridge authentication and client experience plan covering OAuth/OIDC flows, UI wizard design, and future IP egress mitigation options.
- Documented Snapchat web protocol capture details in `reverse/docs/snapchat.protocol.md` and outlined bridge implications.
- Added a Snapchat service bridge facade with session refresh, messaging, and sync helpers plus test coverage.
- Expanded the Snapchat protocol notes with techniques for extracting bundled protobuf descriptors from the web client so the
  bridge can reverse engineer message schemas.
- Introduced a Postgres-backed share link service with capability profiles,
  msgr:// deep-link generation, and public URL helpers so bridges can share
  media, locations, and invites with text-only networks while enforcing
  expiry/view limits.
- Added bridge contact profiles, match-key storage, and profile links so Msgr
  can aggregate the same person across bridge rosters and native Msgr contacts;
  includes new Postgres tables, context helpers, and regression tests for the
  matching workflow.
- Added a Postgres-backed `Messngr.Bridges` context with new `bridge_accounts`,
  `bridge_contacts`, and `bridge_channels` tables so bridge daemons can persist
  capabilities, session material, contact rosters, and channel memberships per
  account.
- Extended the Telegram and Signal bridge daemons to advertise capability maps
  and roster/channel snapshots during the link handshake and wired the Elixir
  connectors to sync those payloads into the new bridge data store with unit
  coverage.
- Extended the Telegram bridge daemon with outbound edit/delete handlers and richer inbound
  normalisation so replies, entities, and media descriptors flow through to Msgr alongside
  acknowledgements.
- Added attachment upload support to the Signal REST client, including multipart handling for
  inline data, pre-uploaded attachment IDs, and regression tests covering both code paths.
- Implemented read acknowledgement tracking in the Telegram bridge so Telethon clients send
  `send_read_acknowledge` calls when Msgr emits `ack_update`, and expanded unit tests to cover
  stored contexts and unknown-update behaviour.
- Added a Signal REST client built on `signal-cli-rest-api`, complete with polling, outbound send,
  and acknowledgement tests plus documentation updates for the new adapter.
- Scaffolded a Snapchat bridge package with session helpers, a queue-facing daemon skeleton, and
  regression tests that record unimplemented invocations pending real API access.
- Updated bridge documentation to reflect Telegram acknowledgement support, the Signal REST client,
  and the Snapchat skeleton status.
- Implemented a Matrix bridge daemon with disk-backed session management, queue handlers for
  linking, outbound messaging, and update acknowledgements plus fake Matrix client support so the
  SDK can talk to homeservers once real protocol adapters land.
- Added Matrix bridge unit tests that exercise account linking, outbound message relays, inbound
  update publication, and acknowledgement tracking through the StoneMQ client transport.
- Documented the current bridge implementation gaps in `docs/bridge_status.md` so we know which
  services still need real protocol clients before the deployments can run.
- Implemented a Signal bridge daemon skeleton with device-link queue handlers, disk-backed session
  management, and unit tests covering account linking, outbound messaging, and acknowledgement
  workflows to mirror the WhatsApp/Telegram bridges.
- Documented Signal support across the multi-bridge blueprint, architecture overview, and
  integration kick-off notes, expanding the `msgr://` scheme, service action map, and lifecycle
  guidance for device linking and sealed-sender handling.
- Introduced a WhatsApp bridge daemon skeleton with client-protocol abstractions, disk-backed
  session management, StoneMQ queue wiring, and unit tests covering QR pairing flows, outbound
  messaging, and acknowledgement handling.
- Documented WhatsApp support in the multi-bridge blueprint with queue contracts, lifecycle notes,
  URL mappings, and failure-handling guidance so deployments can plan for multi-device pairing.
- Implemented the first Telegram MTProto bridge daemon with a Telethon-compatible
  client factory, disk-backed session store, StoneMQ queue wiring, and tests for
  linking flows, outbound messaging, and update acknowledgements.
- Extended the Python StoneMQ client with request-handler support so bridge
  daemons can respond to `link_account` RPCs, including new unit tests covering
  transport behaviour.
- Expanded the bridge blueprint to cover XMPP and Telegram alongside Matrix/IRC, detailing
  queue contracts, lifecycle expectations, and the `msgr://` scheme for new resources, plus updated
  architecture notes for multi-service action maps and Telegram client emulation guidance.
- Added instance-routing regression tests for the XMPP and Telegram connector facades so `send_stanza`
  and `send_message` can target sharded bridge deployments while preserving default metadata.
- Implemented instance-aware bridge routing so Msgr can target specific Matrix/IRC shards via `bridge/<service>/<bridge_id>/<action>` topics, updating the Elixir connector facade, Go/Python SDKs, docs, and tests to respect connection caps per daemon deployment.
- Documented the initial Matrix and IRC bridge blueprint, covering MVP
  transport goals, queue mappings, and an `msgr://` deep-linking scheme for
  channels, identities, and messages.
- Added MVP-plan for chat-klient i `docs/chat_client_mvp_plan.md`.
- Added per-recipient message delivery receipts with database schema, REST and
  WebSocket acknowledgement flows, status propagation to messages, and test
  coverage for delivery/read guarantees.
- Added read receipt privacy controls so accounts and team conversations can
  disable read acknowledgements; the backend now skips read broadcasts/status
  escalations when disabled, exposes the settings via conversation payloads,
  and covers the behaviour with new regression tests.
- Added REST toggles for read receipt preferences on accounts and conversations,
  exposing the settings in account payloads and adding controller coverage so
  privacy choices can be updated after onboarding.
- Added Markdown-lenkeformatering i chat-komponistens verktøylinje og et drahåndtak for høydejustering med nye widgettester og oppdatert paritetsplan.
- Hardened chat composer phase A/B work: added autosave snapshot persistence with background sync manager, pessimistic send/queue states with retry UI, refreshed accessibility (focus order, semantics) and documented design & research updates.
- Split the Flutter chat composer into a modular library with dedicated files
  for the widget, toolbar, palettes, controller, models and voice helpers so it
  is easier to navigate and maintain.
- Added formatting toolbar, mention-autocomplete palette and mention tracking to
  the Flutter chat composer, including controller/result updates and new widget
  tests for the rich text actions.
- Routed backend logger output through StoneMQ envelopes so `Messngr.Logging.OpenObserveBackend` can forward entries to
  OpenObserve via the `observability/logs` topic, including StoneMQ transport configuration and tests.
- Added StoneMQ-aware OpenObserve loggers to the Go and Python bridge SDKs so daemons can emit envelopes compatible with the
  backend pipeline, with unit test coverage.
- Finalised the StoneMQ bridge envelope contract with typed Elixir helpers,
  updated ServiceBridge publishing/request flows, and added envelope test
  coverage.
- Bootstrapped cross-language bridge SDK skeletons (Go/Python) with StoneMQ
  queue topics, envelope parsing, telemetry hooks, credential bootstrapper
  stubs, and unit tests.
- Added bridge integration execution plan documenting RE rounds and candidate
  upstream projects for Discord, Slack, Snapchat and other chat networks.
- Added REST-støtte for kontaktimport og match i backenden med nye
  controller-tester, oppdatert API-kontrakt og Flutter `libmsgr`
  klientimplementasjon for å lagre kontakter og slå opp kjente venner.
- Documented the `libmsgr` API surface, added a dedicated CLI entry point for
  the registration flow (`tool/msgr_cli.dart`), and updated the integration test
  suite to use the new command for provisioning accounts.
- Added multi-identity account linking so `Accounts.ensure_identity/1` can attach
  new email/phone/OIDC credentials to an existing account via `account_id`, with
  safeguards against cross-account hijacking, refreshed docs and regression
  tests for linking flows.
- Added Snapchat Camera Kit capture pipeline to the Flutter chat composer with
  environment-based configuration, Android/iOS method-channel bridges,
  fallbacks for unsupported platforms, native dependency wiring, unit tests and
  documentation describing setup requirements.
- Enforced Noise-handshake attestasjonskrav for OTP (`/api/auth/verify`) med
  Telemetry-instrumentering, fullstack tester (unit/integration) for happy-path,
  feilscenarier (feil signatur, utløpt session, rekey) i både `msgr` og
  `auth_provider`, ny ConnCase-test for API, runtime feature-flag med
  `mix rollout.noise_handshake`, og dokumentasjon i `docs/noise_handshake_rollout.md`
  + oppdatert API-kontrakt så klienter vet hvordan `Authorization: Noise <token>`
  skal brukes.
- Added docker-compose backed integration test suite that boots the backend,
  exercises the Dart CLI flow for registration/login/team creation and verifies
  message send/receive over the public APIs via pytest.
- Exposed an opt-in `MSGR_WEB_LEGACY_ACTOR_HEADERS` runtime flag so integration
  tests can rely on legacy headers while Noise authentication is still rolling
  out.
- Replaced header-based actor resolution with a shared Noise session plug that
  validates tokens against the registry, assigns account/profile/device for
  REST and WebSocket contexts, adds feature-toggled legacy fallback, updates
  channel/controller flows to rely on socket assigns, and introduces Noise
  session fixtures/tests for both plugs and sockets.
- Expanded Noise authentication coverage with dedicated tests for the shared
  plug (headers, session persistence, feature flags, device edge cases) and the
  session store helpers, improving confidence in Noise token validation.
- Added GitHub Actions deploy workflow that runs on release tags to build the Elixir release, ship it via rsync to `msgr.no`, and restart the systemd service on Ubuntu 22.04 runners.
- Added Noise transport session and registry modules with NX/IK/XX handshake
  support, session-token generation and registry TTL management, plus
  integration/property tests for handshake, fallback and rekey flows.
- Startet Slack API-umbrellaappen med reelle `conversations.*`, `chat.*`, `users.*` og `reactions.*` endepunktimplementasjoner, Slack-ID/timestamp-adaptere, header-basert autentiseringsplugg og tilhørende controller-tester.
- Implementerte `conversations.mark` for Slack API-et slik at lesestatus lagres, og la til tester som dekker lykkestien og ugyldig timestamp-feil.
- Lagt til plan i `docs/umbrella_slack_compat_plan.md` for Slack-kompatibel umbrella-plattform og prioritering av Telegram og Discord-integrasjoner.
- Utvidet roadmap-dokumentet for message composer-paritet i
  `docs/message_composer_parity_plan.md` med detaljerte faser,
  kickoff-sjekkliste og risikovurdering.
- Added account device management with migrations, CRUD helpers, Noise key
  attestation storage and auth flow integration so OTP/OIDC logins register
  and activate devices, including ExUnit coverage.
- Documented Noise handshake expectations with new server-key endpoint contract, configured backend runtime to load static Noise keys from env/Secrets Manager, added rotation mix task with tests, and updated README guidance.
- Added a feature toggle and dedicated port configuration for the Noise transport so static keys only load when explicitly enabled.
- Utvidet mediasystemet med nye skjema-felter (dimensjoner, SHA-256, retention),
  nye opplastingskategorier (image, file, voice, thumbnail) og presignerte
  URL-instruksjoner for forhåndsgenererte thumbnails.
- Messngr.Chat validerer nå mediepayloader (captions, thumbnails, waveform),
  normaliserer metadata og eksponerer `media`-feltet i `MessageJSON` med nye
  ExUnit-tester for både chat- og mediastrømmen.
- Flutter-klienten har fått ny opplastingsflyt (drag & drop, kamera, voice),
  forhåndsvisninger i `ChatBubble`, helper for medieopplasting og oppdaterte
  widget- og modelltester.
- Reintroduced the chat backlog broadcast helper so `message:sync` emits shared
  cursor pages over PubSub again, with backend regression tests.
- Added configurable TTL cleanup for conversation watcher lists so inactive
  viewers fall out of the PubSub feed automatically, with backend tests and
  refreshed documentation.
- Dokumentert Taskku-produktivitetsappen som referanse for bedriftsmodus med ny
  forskningsfil som kobler UI-mønstre til eksisterende API-er og bridge-strategi,
  og oppdatert med plan for å holde produktivitetsmoduler adskilt fra kjernchat i
  både UI og backend.
- Secured media uploads with mandatory server-side encryption headers in presigned instructions, configurable SSE/KMS settings, tests, and updated API documentation.
- Enhanced media upload pipeline with voice/file/thumbnail kinds, width/height/checksum metadata, retention TTLs and presigned URL helpers in the Elixir backend (new migration, config, storage helpers and tests).
- Normalised chat media payloads (captions, thumbnails, waveform) with updated JSON views, message validations and API contract documentation.
- Reworked Flutter chat media flow with composer previews, upload helpers, ChatBubble media rendering and refreshed unit/widget tests.
- Hooked Flutter chat realtime flows into typing/read/reaction/pin events with
  a richer `ChatSocket`, notifier-aware `ChatViewModel`, pinned/thread UI
  toggles, and new integration/unit tests for realtime behaviour.
- Added message reactions, threaded replies, pinned state, and read tracking to the
  chat backend with PubSub broadcasts, upgraded Phoenix channel presence/typing
  flow, and Flutter notifiers/widgets for typing indicators, reaction aggregates,
  and pinned banners with accompanying tests.
- Implementerte cursor-baserte historikk-APIer for meldinger og samtaler med
  PubSub-backlog (`message:sync`) og watcher-strømmer (`conversation:watch`/`unwatch`).
- Designet et modulært Flutter chat-UI-kit (kanalliste, trådvisning, reaksjoner, presence, tilkoblingsbanner) og integrerte det i `ChatPage` og en ny `ChannelListPage`-demo.
- Utvidet `ChatComposer` med emoji-velger, slash-kommandoer, filvedlegg, simulert taleopptak og forbedret utkast-/feilhåndtering samt nye widgettester og demo-widget.
- Forsterket chat-komponisten med pålitelig tekstutsending, per-tråd-utkast og nye view-model-tester for sendefeil og kladd-restaurering.
- Implementerte hurtigbuffer for samtaler og meldinger med Hive/Sembast, offline statusbanner og integrasjonstester for fallback i `ChatViewModel`.
- Flutter-klienten sender nå enhet- og app-informasjon til auth-backenden ved
  oppstart via nytt device-context-bootstrapp, og reetablerer brukerøkter når
  JWT-er har utløpt.
- Auth-provider-backenden tar imot oppdatert enhetskontekst, lagrer app-metadata
  og utsteder nye refresh-tokens, med tilhørende tester for API og hjelpere.
- Startet migreringen til ny Flutter-arkitektur med modulært `app/bootstrap`,
  ryddigere `main.dart` og første test for loggoppsettet.
- Lagt ved `IMPROVE_ARCHITECTURE.md` med veikart for å modernisere Flutter-klientens struktur,
  state-håndtering og moduloppdeling.
- Added initial WebRTC signalling stack with in-memory call registry, Phoenix `rtc:*` channel, tests, documentation, and a dockerised coturn service for TURN/STUN.
- Tightened direct-call support by capping participants to vert + én, utvidet testdekning og dokumentasjon av Flutter-klientplanen.
- Introduced conversation structure types (familie, bedrift, vennegjeng, prosjekt)
  with private/team visibility, backend validation, and updated Flutter UI/API for
  creating skjulte kanaler og grupper.
- Utvidet samtalekonseptet med støtte for `group`- og `channel`-typer i Elixir-
  backenden, nye API-endepunkter og validering av temaer.
- Lagt til kontaktskjema, migrasjoner og REST-endepunkter for import og
  identitetsoppslag samt Flutter-klienter for begge operasjoner.
- Oppdatert Flutter-chatmodeller, API-klient, view-model og opprettelsesdialog
  for å forstå kanal- og gruppesamtaler og tilgjengeliggjort enhetstester for
  parsing av tråder.
- Utvidet `family_space`-biblioteket med delt notatfunksjon, REST-endepunkter og migrasjon for `space_notes`.
- Replaced the Telegram/Matrix HTTP clients with queue-driven bridge facades for Telegram, Matrix, IRC, and XMPP plus a shared `ServiceBridge` helper and in-memory queue adapter tests.
- Introduced a queue behaviour contract to standardise `bridge/<service>/<action>` envelopes with trace IDs for all connectors.
- Updated bridge strategy, architecture, account linking, and platform research docs to focus on StoneMQ-backed daemons and MTProto-based Telegram support.
- Spun opp nytt `family_space`-bibliotek med generaliserte "spaces" for familier/bedrifter, delt kalender samt handleliste- og todo-funksjoner med REST-endepunkter, Ecto-migrasjoner og tester.
- Begynt å implementere lokal SQLite-cache for meldinger og kontakter i Flutter-klienten med nye DAO-er, migrasjoner og tester.
- Added audio message support across the shared msgr domain, Flutter chat model, and parser including waveform metadata handling.
- Built a MinIO-ready media upload API on the Elixir backend with audio/video attachment workflows, storage configuration, and test coverage.
- Designed a reusable `MsgrSnackBar` UI component with typed snackbar messages, intent-aware theming, and widget/unit tests.
- Replaced the Telegram/Matrix HTTP clients with queue-driven bridge facades for Telegram, Matrix, IRC, and XMPP plus a shared `ServiceBridge` helper and in-memory queue adapter tests.
- Introduced a queue behaviour contract to standardise `bridge/<service>/<action>` envelopes with trace IDs for all connectors.
- Updated bridge strategy, architecture, account linking, and platform research docs to focus on StoneMQ-backed daemons and MTProto-based Telegram support.
- Implemented a multi-tenant identity provider (IDP) umbrella app with tenant schemas, OIDC/OAuth service-provider support, Guardian-based token issuance, Phoenix session helpers, tests, and documentation (`docs/idp.md`).
- Added a dedicated `llm_gateway` umbrella-app that unifies communication with OpenAI, Azure OpenAI, Google Vertex and OpenAI-kompatible modeller, including konfigurerbar nøkkeloppløsning for system- og team-nivå og omfattende tester/dokumentasjon.
- Introduced the `Messngr.AI` context, REST API endpoints for chat completions, summaries and conversation replies, plus controller/views, configuration and tests wired to the shared `llm_gateway` service.
- Enriched the shared msgr message domain with bubble styling, curated theme palettes, and runtime theme switching helpers for every message variant.
- Redesignet Flutter-hjemmeskjermen med et responsivt oppsett for mobil, nettbrett og desktop, komplett med gradient-sidefelt, innboks-panel og handlingslinje.
- La til widgettester for brytepunktene og dokumenterte strukturen i `docs/frontend_responsive.md`.
- La til Cupertino-inspirerte kontaktvisninger i Flutter-klienten (liste, detalj og redigering),
  systemkontakt-import via `flutter_contacts` og nye widgettester for flyten.
## [Unreleased]

### Added
- Introduced production-ready Slack RTM bridge client with Web API integrations,
  websocket event streaming, and OAuth code exchange helpers.
- Added Microsoft Teams Graph bridge client with polling-based change
  notifications, messaging helpers, and OAuth exchange support.

### Changed
- Extended bridge SDK test coverage with runtime unit tests for the Slack and
  Teams clients, verifying identity sync, messaging, and inbound event
  propagation behaviour.
### Added
- Konsolidert produktplan og forskningsoppsummering med fokus på chat-MVP, identitet og arkitektur.
- Ny domenemodell på backend for kontoer, profiler, samtaler og meldinger med REST API for chat.
- Sanntidsklar Flutter-chatopplevelse med ny `ChatPage`, timeline, og rik tekstkomponist.
- API-klient, view-model og tester for chatflyt i Flutter.
- CHANGELOG innført for å følge endringer.
- Widgettester for chat-komponisten for å sikre interaksjonene rundt sendeknappen.
- Dokumentert API-kontrakt for REST og WebSocket i `docs/api_contract.md`.
- Phoenix-basert samtale-kanal med PubSub-broadcast og Flutter-klient for sanntid.
- Passordløs autentisering med støtte for e-post, mobil og OIDC via `Auth`-kontekst og nye identitetsskjema.
- REST-endepunktene `/api/auth/challenge`, `/api/auth/verify` og `/api/auth/oidc` med JSON-svar og tester.
- OTP- og OIDC-dokumentasjon i `docs/api_contract.md` samt database-migrasjoner for identiteter og utfordringer.
- Flutter-støtte for OTP-flyt med `AuthChallenge`-modell, redux-tilstand og forbedret kodevisning.
- `msgr_messages`-bibliotek med tekst, markdown, kode og systemmeldinger, parser og omfattende enhetstester for gjenbruk i klientene.
- `msgr_messages`-biblioteket utvidet med bilde-, video- og lokasjonsmeldinger, felles temadefinisjon og parserstøtte med nye enhetstester.
- AuthShell-layout og delte inputdekorasjoner for autentiseringsskjermene med tilhørende widgettest.
- Docker-basert utviklingsmiljø for Elixir-backenden med Postgres og Phoenix-server.
- Konfigurerbar Flutter-backend gjennom `BackendEnvironment` med støtte for
  `--dart-define` og runtime-overstyringer samt oppdatert README for å beskrive
  bruken.
- Docker-image og Compose-tjeneste for StoneMQ slik at meldingskøen kan startes
  sammen med resten av utviklingsmiljøet.
- Prometheus-eksport fra backenden med ferdig Prometheus- og Grafana-tjenester i
  docker-compose.
- OpenObserve-loggflyt for Elixir-backenden med ny Logger-backend og tester.
- Flutter-loggklient som kan sende `package:logging`-poster til OpenObserve via
  `LoggingEnvironment` og en gjenbrukbar HTTP-klient.
- Familie- og space-funksjoner flyttet til eget `family_space`-bibliotek med kalender, handlelister og todo-støtte samt oppdatert API-dokumentasjon.
- Dokumentasjon av ulike driftsmodeller for bridge-daemons (administrert, kundeoperert og hybrid) i `docs/bridge_hosting_options.md`, nå utvidet med research-notater fra Beepers Bridge Manager.

### Changed
- Backend-konfigurasjon forenklet og unødvendige apper fjernet fra releaseoppsett.
- HomePage viser nå ny chatopplevelse i stedet for gamle lister.
- Chat-opplevelsen i Flutter har fått en modernisert visuell profil med felles tema, oppgradert tidslinje og raffinert komponist.
- ChatViewModel benytter nå sanntidsstrømmer og WebSocket-sending med HTTP-fallback.
- Innloggingsopplevelsen i Flutter er redesignet med glass-effekt, segmentert kanalvalg og OIDC-knapp.
- Flutter-skjermene for innlogging, registrering og kodeverifisering har fått en helhetlig profesjonell stil med gradientbakgrunner, bullet-highlights og oppdatert PIN-inntasting.
- `RegistrationService` bruker nå de nye auth-endepunktene og returnerer strømlinjeformede brukersvar.
- `ChatMessage`-modellen i Flutter arver nå `MsgrTextMessage` og gjenbruker de delte msgr-modellene.
- `ChatMessage` JSON-serialisering inkluderer nå delt tema-informasjon slik at klienter kan bytte utseende konsistent.

### Fixed
- `mix` og Flutter-konfigurasjon oppryddet for å matche den nye strukturen.<|MERGE_RESOLUTION|>--- conflicted
+++ resolved
@@ -1,7 +1,6 @@
 # Changelog
 
 ## Unreleased
-<<<<<<< HEAD
 - Locked down media thumbnails by validating storage buckets/object keys during
   upload consumption, stripping untrusted pointers, and covering the flow with
   regression tests ahead of the alpha cut.
@@ -29,13 +28,11 @@
   documented alongside the remaining backend, frontend, and DevEx gaps.
 - Added an alpha readiness review in `docs/alpha_review.md` capturing backend, frontend, and DevEx
   gaps to close before inviting external testers.
-=======
 - Stored Slack and Microsoft Teams bridge session tokens in the credential vault via a shared
   `Msgr.Connectors.SessionVault` helper so database snapshots no longer persist plaintext tokens and
   connector tests verify credential vault usage.
 - Added `docs/libsignal_research.md` summarising libsignal protocol concepts, bridge
   considerations, and Rust client implications for future Msgr security work.
->>>>>>> 0b34a5e1
 - Documented outstanding Slack and Microsoft Teams bridge work in `docs/bridge_status.md` so the
   new connectors have clear next steps before production rollout.
 - Added Python Slack and Microsoft Teams bridge daemons with session managers,
