--- conflicted
+++ resolved
@@ -1,18 +1,15 @@
 # Changelog
 
 ## Unreleased
-<<<<<<< HEAD
 - Added Noise transport session and registry modules with NX/IK/XX handshake
   support, session-token generation and registry TTL management, plus
   integration/property tests for handshake, fallback and rekey flows.
-=======
 - Startet Slack API-umbrellaappen med reelle `conversations.*`, `chat.*`, `users.*` og `reactions.*` endepunktimplementasjoner, Slack-ID/timestamp-adaptere, header-basert autentiseringsplugg og tilhørende controller-tester.
 - Implementerte `conversations.mark` for Slack API-et slik at lesestatus lagres, og la til tester som dekker lykkestien og ugyldig timestamp-feil.
 - Lagt til plan i `docs/umbrella_slack_compat_plan.md` for Slack-kompatibel umbrella-plattform og prioritering av Telegram og Discord-integrasjoner.
 - Utvidet roadmap-dokumentet for message composer-paritet i
   `docs/message_composer_parity_plan.md` med detaljerte faser,
   kickoff-sjekkliste og risikovurdering.
->>>>>>> d00c1d9d
 - Added account device management with migrations, CRUD helpers, Noise key
   attestation storage and auth flow integration so OTP/OIDC logins register
   and activate devices, including ExUnit coverage.
