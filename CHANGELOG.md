# Changelog

## Unreleased
<<<<<<< HEAD
- Hooked Flutter chat realtime flows into typing/read/reaction/pin events with
  a richer `ChatSocket`, notifier-aware `ChatViewModel`, pinned/thread UI
  toggles, and new integration/unit tests for realtime behaviour.
- Added message reactions, threaded replies, pinned state, and read tracking to the
  chat backend with PubSub broadcasts, upgraded Phoenix channel presence/typing
  flow, and Flutter notifiers/widgets for typing indicators, reaction aggregates,
  and pinned banners with accompanying tests.
=======
- Implementerte cursor-baserte historikk-APIer for meldinger og samtaler med
  PubSub-backlog (`message:sync`) og watcher-strømmer (`conversation:watch`/`unwatch`).
>>>>>>> 8c54b230
- Designet et modulært Flutter chat-UI-kit (kanalliste, trådvisning, reaksjoner, presence, tilkoblingsbanner) og integrerte det i `ChatPage` og en ny `ChannelListPage`-demo.
- Utvidet `ChatComposer` med emoji-velger, slash-kommandoer, filvedlegg, simulert taleopptak og forbedret utkast-/feilhåndtering samt nye widgettester.
- Implementerte hurtigbuffer for samtaler og meldinger med Hive/Sembast, offline statusbanner og integrasjonstester for fallback i `ChatViewModel`.
- Flutter-klienten sender nå enhet- og app-informasjon til auth-backenden ved
  oppstart via nytt device-context-bootstrapp, og reetablerer brukerøkter når
  JWT-er har utløpt.
- Auth-provider-backenden tar imot oppdatert enhetskontekst, lagrer app-metadata
  og utsteder nye refresh-tokens, med tilhørende tester for API og hjelpere.
- Startet migreringen til ny Flutter-arkitektur med modulært `app/bootstrap`,
  ryddigere `main.dart` og første test for loggoppsettet.
- Lagt ved `IMPROVE_ARCHITECTURE.md` med veikart for å modernisere Flutter-klientens struktur,
  state-håndtering og moduloppdeling.
- Added initial WebRTC signalling stack with in-memory call registry, Phoenix `rtc:*` channel, tests, documentation, and a dockerised coturn service for TURN/STUN.
- Tightened direct-call support by capping participants to vert + én, utvidet testdekning og dokumentasjon av Flutter-klientplanen.
- Introduced conversation structure types (familie, bedrift, vennegjeng, prosjekt)
  with private/team visibility, backend validation, and updated Flutter UI/API for
  creating skjulte kanaler og grupper.
- Utvidet samtalekonseptet med støtte for `group`- og `channel`-typer i Elixir-
  backenden, nye API-endepunkter og validering av temaer.
- Lagt til kontaktskjema, migrasjoner og REST-endepunkter for import og
  identitetsoppslag samt Flutter-klienter for begge operasjoner.
- Oppdatert Flutter-chatmodeller, API-klient, view-model og opprettelsesdialog
  for å forstå kanal- og gruppesamtaler og tilgjengeliggjort enhetstester for
  parsing av tråder.
- Utvidet `family_space`-biblioteket med delt notatfunksjon, REST-endepunkter og migrasjon for `space_notes`.
- Replaced the Telegram/Matrix HTTP clients with queue-driven bridge facades for Telegram, Matrix, IRC, and XMPP plus a shared `ServiceBridge` helper and in-memory queue adapter tests.
- Introduced a queue behaviour contract to standardise `bridge/<service>/<action>` envelopes with trace IDs for all connectors.
- Updated bridge strategy, architecture, account linking, and platform research docs to focus on StoneMQ-backed daemons and MTProto-based Telegram support.
- Spun opp nytt `family_space`-bibliotek med generaliserte "spaces" for familier/bedrifter, delt kalender samt handleliste- og todo-funksjoner med REST-endepunkter, Ecto-migrasjoner og tester.
- Begynt å implementere lokal SQLite-cache for meldinger og kontakter i Flutter-klienten med nye DAO-er, migrasjoner og tester.
- Added audio message support across the shared msgr domain, Flutter chat model, and parser including waveform metadata handling.
- Built a MinIO-ready media upload API on the Elixir backend with audio/video attachment workflows, storage configuration, and test coverage.
- Designed a reusable `MsgrSnackBar` UI component with typed snackbar messages, intent-aware theming, and widget/unit tests.
- Replaced the Telegram/Matrix HTTP clients with queue-driven bridge facades for Telegram, Matrix, IRC, and XMPP plus a shared `ServiceBridge` helper and in-memory queue adapter tests.
- Introduced a queue behaviour contract to standardise `bridge/<service>/<action>` envelopes with trace IDs for all connectors.
- Updated bridge strategy, architecture, account linking, and platform research docs to focus on StoneMQ-backed daemons and MTProto-based Telegram support.
- Implemented a multi-tenant identity provider (IDP) umbrella app with tenant schemas, OIDC/OAuth service-provider support, Guardian-based token issuance, Phoenix session helpers, tests, and documentation (`docs/idp.md`).
- Added a dedicated `llm_gateway` umbrella-app that unifies communication with OpenAI, Azure OpenAI, Google Vertex and OpenAI-kompatible modeller, including konfigurerbar nøkkeloppløsning for system- og team-nivå og omfattende tester/dokumentasjon.
- Introduced the `Messngr.AI` context, REST API endpoints for chat completions, summaries and conversation replies, plus controller/views, configuration and tests wired to the shared `llm_gateway` service.
- Enriched the shared msgr message domain with bubble styling, curated theme palettes, and runtime theme switching helpers for every message variant.
- Redesignet Flutter-hjemmeskjermen med et responsivt oppsett for mobil, nettbrett og desktop, komplett med gradient-sidefelt, innboks-panel og handlingslinje.
- La til widgettester for brytepunktene og dokumenterte strukturen i `docs/frontend_responsive.md`.
## [Unreleased]
### Added
- Konsolidert produktplan og forskningsoppsummering med fokus på chat-MVP, identitet og arkitektur.
- Ny domenemodell på backend for kontoer, profiler, samtaler og meldinger med REST API for chat.
- Sanntidsklar Flutter-chatopplevelse med ny `ChatPage`, timeline, og rik tekstkomponist.
- API-klient, view-model og tester for chatflyt i Flutter.
- CHANGELOG innført for å følge endringer.
- Widgettester for chat-komponisten for å sikre interaksjonene rundt sendeknappen.
- Dokumentert API-kontrakt for REST og WebSocket i `docs/api_contract.md`.
- Phoenix-basert samtale-kanal med PubSub-broadcast og Flutter-klient for sanntid.
- Passordløs autentisering med støtte for e-post, mobil og OIDC via `Auth`-kontekst og nye identitetsskjema.
- REST-endepunktene `/api/auth/challenge`, `/api/auth/verify` og `/api/auth/oidc` med JSON-svar og tester.
- OTP- og OIDC-dokumentasjon i `docs/api_contract.md` samt database-migrasjoner for identiteter og utfordringer.
- Flutter-støtte for OTP-flyt med `AuthChallenge`-modell, redux-tilstand og forbedret kodevisning.
- `msgr_messages`-bibliotek med tekst, markdown, kode og systemmeldinger, parser og omfattende enhetstester for gjenbruk i klientene.
- `msgr_messages`-biblioteket utvidet med bilde-, video- og lokasjonsmeldinger, felles temadefinisjon og parserstøtte med nye enhetstester.
- AuthShell-layout og delte inputdekorasjoner for autentiseringsskjermene med tilhørende widgettest.
- Docker-basert utviklingsmiljø for Elixir-backenden med Postgres og Phoenix-server.
- Konfigurerbar Flutter-backend gjennom `BackendEnvironment` med støtte for
  `--dart-define` og runtime-overstyringer samt oppdatert README for å beskrive
  bruken.
- Docker-image og Compose-tjeneste for StoneMQ slik at meldingskøen kan startes
  sammen med resten av utviklingsmiljøet.
- Prometheus-eksport fra backenden med ferdig Prometheus- og Grafana-tjenester i
  docker-compose.
- OpenObserve-loggflyt for Elixir-backenden med ny Logger-backend og tester.
- Flutter-loggklient som kan sende `package:logging`-poster til OpenObserve via
  `LoggingEnvironment` og en gjenbrukbar HTTP-klient.
- Familie- og space-funksjoner flyttet til eget `family_space`-bibliotek med kalender, handlelister og todo-støtte samt oppdatert API-dokumentasjon.

### Changed
- Backend-konfigurasjon forenklet og unødvendige apper fjernet fra releaseoppsett.
- HomePage viser nå ny chatopplevelse i stedet for gamle lister.
- Chat-opplevelsen i Flutter har fått en modernisert visuell profil med felles tema, oppgradert tidslinje og raffinert komponist.
- ChatViewModel benytter nå sanntidsstrømmer og WebSocket-sending med HTTP-fallback.
- Innloggingsopplevelsen i Flutter er redesignet med glass-effekt, segmentert kanalvalg og OIDC-knapp.
- Flutter-skjermene for innlogging, registrering og kodeverifisering har fått en helhetlig profesjonell stil med gradientbakgrunner, bullet-highlights og oppdatert PIN-inntasting.
- `RegistrationService` bruker nå de nye auth-endepunktene og returnerer strømlinjeformede brukersvar.
- `ChatMessage`-modellen i Flutter arver nå `MsgrTextMessage` og gjenbruker de delte msgr-modellene.
- `ChatMessage` JSON-serialisering inkluderer nå delt tema-informasjon slik at klienter kan bytte utseende konsistent.

### Fixed
- `mix` og Flutter-konfigurasjon oppryddet for å matche den nye strukturen.<|MERGE_RESOLUTION|>--- conflicted
+++ resolved
@@ -1,7 +1,6 @@
 # Changelog
 
 ## Unreleased
-<<<<<<< HEAD
 - Hooked Flutter chat realtime flows into typing/read/reaction/pin events with
   a richer `ChatSocket`, notifier-aware `ChatViewModel`, pinned/thread UI
   toggles, and new integration/unit tests for realtime behaviour.
@@ -9,10 +8,8 @@
   chat backend with PubSub broadcasts, upgraded Phoenix channel presence/typing
   flow, and Flutter notifiers/widgets for typing indicators, reaction aggregates,
   and pinned banners with accompanying tests.
-=======
 - Implementerte cursor-baserte historikk-APIer for meldinger og samtaler med
   PubSub-backlog (`message:sync`) og watcher-strømmer (`conversation:watch`/`unwatch`).
->>>>>>> 8c54b230
 - Designet et modulært Flutter chat-UI-kit (kanalliste, trådvisning, reaksjoner, presence, tilkoblingsbanner) og integrerte det i `ChatPage` og en ny `ChannelListPage`-demo.
 - Utvidet `ChatComposer` med emoji-velger, slash-kommandoer, filvedlegg, simulert taleopptak og forbedret utkast-/feilhåndtering samt nye widgettester.
 - Implementerte hurtigbuffer for samtaler og meldinger med Hive/Sembast, offline statusbanner og integrasjonstester for fallback i `ChatViewModel`.
