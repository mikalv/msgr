--- conflicted
+++ resolved
@@ -1,14 +1,11 @@
 # Changelog
 
 ## Unreleased
-<<<<<<< HEAD
 - Stored Slack and Microsoft Teams bridge session tokens in the credential vault via a shared
   `Msgr.Connectors.SessionVault` helper so database snapshots no longer persist plaintext tokens and
   connector tests verify credential vault usage.
-=======
 - Added `docs/libsignal_research.md` summarising libsignal protocol concepts, bridge
   considerations, and Rust client implications for future Msgr security work.
->>>>>>> 2ecf38ed
 - Documented outstanding Slack and Microsoft Teams bridge work in `docs/bridge_status.md` so the
   new connectors have clear next steps before production rollout.
 - Added Python Slack and Microsoft Teams bridge daemons with session managers,
