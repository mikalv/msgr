# Changelog

## Unreleased
- Added audio message support across the shared msgr domain, Flutter chat model, and parser including waveform metadata handling.
- Built a MinIO-ready media upload API on the Elixir backend with audio/video attachment workflows, storage configuration, and test coverage.
- Replaced the Telegram/Matrix HTTP clients with queue-driven bridge facades for Telegram, Matrix, IRC, and XMPP plus a shared `ServiceBridge` helper and in-memory queue adapter tests.
- Introduced a queue behaviour contract to standardise `bridge/<service>/<action>` envelopes with trace IDs for all connectors.
- Updated bridge strategy, architecture, account linking, and platform research docs to focus on StoneMQ-backed daemons and MTProto-based Telegram support.
<<<<<<< HEAD
- Added a dedicated `llm_gateway` umbrella-app that unifies communication with OpenAI, Azure OpenAI, Google Vertex and OpenAI-kompatible modeller, including konfigurerbar nøkkeloppløsning for system- og team-nivå og omfattende tester/dokumentasjon.
- Introduced the `Messngr.AI` context, REST API endpoints for chat completions, summaries and conversation replies, plus controller/views, configuration and tests wired to the shared `llm_gateway` service.
=======
- Enriched the shared msgr message domain with bubble styling, curated theme palettes, and runtime theme switching helpers for every message variant.
- Redesignet Flutter-hjemmeskjermen med et responsivt oppsett for mobil, nettbrett og desktop, komplett med gradient-sidefelt, innboks-panel og handlingslinje.
- La til widgettester for brytepunktene og dokumenterte strukturen i `docs/frontend_responsive.md`.
>>>>>>> b7a2083f
## [Unreleased]
### Added
- Konsolidert produktplan og forskningsoppsummering med fokus på chat-MVP, identitet og arkitektur.
- Ny domenemodell på backend for kontoer, profiler, samtaler og meldinger med REST API for chat.
- Sanntidsklar Flutter-chatopplevelse med ny `ChatPage`, timeline, og rik tekstkomponist.
- API-klient, view-model og tester for chatflyt i Flutter.
- CHANGELOG innført for å følge endringer.
- Widgettester for chat-komponisten for å sikre interaksjonene rundt sendeknappen.
- Dokumentert API-kontrakt for REST og WebSocket i `docs/api_contract.md`.
- Phoenix-basert samtale-kanal med PubSub-broadcast og Flutter-klient for sanntid.
- Passordløs autentisering med støtte for e-post, mobil og OIDC via `Auth`-kontekst og nye identitetsskjema.
- REST-endepunktene `/api/auth/challenge`, `/api/auth/verify` og `/api/auth/oidc` med JSON-svar og tester.
- OTP- og OIDC-dokumentasjon i `docs/api_contract.md` samt database-migrasjoner for identiteter og utfordringer.
- Flutter-støtte for OTP-flyt med `AuthChallenge`-modell, redux-tilstand og forbedret kodevisning.
- `msgr_messages`-bibliotek med tekst, markdown, kode og systemmeldinger, parser og omfattende enhetstester for gjenbruk i klientene.
- `msgr_messages`-biblioteket utvidet med bilde-, video- og lokasjonsmeldinger, felles temadefinisjon og parserstøtte med nye enhetstester.
- AuthShell-layout og delte inputdekorasjoner for autentiseringsskjermene med tilhørende widgettest.
- Docker-basert utviklingsmiljø for Elixir-backenden med Postgres og Phoenix-server.
- Konfigurerbar Flutter-backend gjennom `BackendEnvironment` med støtte for
  `--dart-define` og runtime-overstyringer samt oppdatert README for å beskrive
  bruken.
- Docker-image og Compose-tjeneste for StoneMQ slik at meldingskøen kan startes
  sammen med resten av utviklingsmiljøet.
- Prometheus-eksport fra backenden med ferdig Prometheus- og Grafana-tjenester i
  docker-compose.
- OpenObserve-loggflyt for Elixir-backenden med ny Logger-backend og tester.
- Flutter-loggklient som kan sende `package:logging`-poster til OpenObserve via
  `LoggingEnvironment` og en gjenbrukbar HTTP-klient.

### Changed
- Backend-konfigurasjon forenklet og unødvendige apper fjernet fra releaseoppsett.
- HomePage viser nå ny chatopplevelse i stedet for gamle lister.
- Chat-opplevelsen i Flutter har fått en modernisert visuell profil med felles tema, oppgradert tidslinje og raffinert komponist.
- ChatViewModel benytter nå sanntidsstrømmer og WebSocket-sending med HTTP-fallback.
- Innloggingsopplevelsen i Flutter er redesignet med glass-effekt, segmentert kanalvalg og OIDC-knapp.
- Flutter-skjermene for innlogging, registrering og kodeverifisering har fått en helhetlig profesjonell stil med gradientbakgrunner, bullet-highlights og oppdatert PIN-inntasting.
- `RegistrationService` bruker nå de nye auth-endepunktene og returnerer strømlinjeformede brukersvar.
- `ChatMessage`-modellen i Flutter arver nå `MsgrTextMessage` og gjenbruker de delte msgr-modellene.
- `ChatMessage` JSON-serialisering inkluderer nå delt tema-informasjon slik at klienter kan bytte utseende konsistent.

### Fixed
- `mix` og Flutter-konfigurasjon oppryddet for å matche den nye strukturen.<|MERGE_RESOLUTION|>--- conflicted
+++ resolved
@@ -6,14 +6,11 @@
 - Replaced the Telegram/Matrix HTTP clients with queue-driven bridge facades for Telegram, Matrix, IRC, and XMPP plus a shared `ServiceBridge` helper and in-memory queue adapter tests.
 - Introduced a queue behaviour contract to standardise `bridge/<service>/<action>` envelopes with trace IDs for all connectors.
 - Updated bridge strategy, architecture, account linking, and platform research docs to focus on StoneMQ-backed daemons and MTProto-based Telegram support.
-<<<<<<< HEAD
 - Added a dedicated `llm_gateway` umbrella-app that unifies communication with OpenAI, Azure OpenAI, Google Vertex and OpenAI-kompatible modeller, including konfigurerbar nøkkeloppløsning for system- og team-nivå og omfattende tester/dokumentasjon.
 - Introduced the `Messngr.AI` context, REST API endpoints for chat completions, summaries and conversation replies, plus controller/views, configuration and tests wired to the shared `llm_gateway` service.
-=======
 - Enriched the shared msgr message domain with bubble styling, curated theme palettes, and runtime theme switching helpers for every message variant.
 - Redesignet Flutter-hjemmeskjermen med et responsivt oppsett for mobil, nettbrett og desktop, komplett med gradient-sidefelt, innboks-panel og handlingslinje.
 - La til widgettester for brytepunktene og dokumenterte strukturen i `docs/frontend_responsive.md`.
->>>>>>> b7a2083f
 ## [Unreleased]
 ### Added
 - Konsolidert produktplan og forskningsoppsummering med fokus på chat-MVP, identitet og arkitektur.
