--- conflicted
+++ resolved
@@ -1,12 +1,10 @@
 # Changelog
 
 ## Unreleased
-<<<<<<< HEAD
 - Added multi-identity account linking so `Accounts.ensure_identity/1` can attach
   new email/phone/OIDC credentials to an existing account via `account_id`, with
   safeguards against cross-account hijacking, refreshed docs and regression
   tests for linking flows.
-=======
 - Enforced Noise-handshake attestasjonskrav for OTP (`/api/auth/verify`) med
   Telemetry-instrumentering, fullstack tester (unit/integration) for happy-path,
   feilscenarier (feil signatur, utløpt session, rekey) i både `msgr` og
@@ -29,7 +27,6 @@
   plug (headers, session persistence, feature flags, device edge cases) and the
   session store helpers, improving confidence in Noise token validation.
 - Added GitHub Actions deploy workflow that runs on release tags to build the Elixir release, ship it via rsync to `msgr.no`, and restart the systemd service on Ubuntu 22.04 runners.
->>>>>>> 739b0c3c
 - Added Noise transport session and registry modules with NX/IK/XX handshake
   support, session-token generation and registry TTL management, plus
   integration/property tests for handshake, fallback and rekey flows.
