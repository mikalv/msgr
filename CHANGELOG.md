# Changelog

## Unreleased
<<<<<<< HEAD
- Utvidet mediasystemet med nye skjema-felter (dimensjoner, SHA-256, retention),
  nye opplastingskategorier (image, file, voice, thumbnail) og presignerte
  URL-instruksjoner for forhåndsgenererte thumbnails.
- Messngr.Chat validerer nå mediepayloader (captions, thumbnails, waveform),
  normaliserer metadata og eksponerer `media`-feltet i `MessageJSON` med nye
  ExUnit-tester for både chat- og mediastrømmen.
- Flutter-klienten har fått ny opplastingsflyt (drag & drop, kamera, voice),
  forhåndsvisninger i `ChatBubble`, helper for medieopplasting og oppdaterte
  widget- og modelltester.
=======
- Reintroduced the chat backlog broadcast helper so `message:sync` emits shared
  cursor pages over PubSub again, with backend regression tests.
- Added configurable TTL cleanup for conversation watcher lists so inactive
  viewers fall out of the PubSub feed automatically, with backend tests and
  refreshed documentation.
- Dokumentert Taskku-produktivitetsappen som referanse for bedriftsmodus med ny
  forskningsfil som kobler UI-mønstre til eksisterende API-er og bridge-strategi,
  og oppdatert med plan for å holde produktivitetsmoduler adskilt fra kjernchat i
  både UI og backend.
- Secured media uploads with mandatory server-side encryption headers in presigned instructions, configurable SSE/KMS settings, tests, and updated API documentation.
- Enhanced media upload pipeline with voice/file/thumbnail kinds, width/height/checksum metadata, retention TTLs and presigned URL helpers in the Elixir backend (new migration, config, storage helpers and tests).
- Normalised chat media payloads (captions, thumbnails, waveform) with updated JSON views, message validations and API contract documentation.
- Reworked Flutter chat media flow with composer previews, upload helpers, ChatBubble media rendering and refreshed unit/widget tests.
- Hooked Flutter chat realtime flows into typing/read/reaction/pin events with
  a richer `ChatSocket`, notifier-aware `ChatViewModel`, pinned/thread UI
  toggles, and new integration/unit tests for realtime behaviour.
- Added message reactions, threaded replies, pinned state, and read tracking to the
  chat backend with PubSub broadcasts, upgraded Phoenix channel presence/typing
  flow, and Flutter notifiers/widgets for typing indicators, reaction aggregates,
  and pinned banners with accompanying tests.
>>>>>>> c45abb96
- Implementerte cursor-baserte historikk-APIer for meldinger og samtaler med
  PubSub-backlog (`message:sync`) og watcher-strømmer (`conversation:watch`/`unwatch`).
- Designet et modulært Flutter chat-UI-kit (kanalliste, trådvisning, reaksjoner, presence, tilkoblingsbanner) og integrerte det i `ChatPage` og en ny `ChannelListPage`-demo.
- Utvidet `ChatComposer` med emoji-velger, slash-kommandoer, filvedlegg, simulert taleopptak og forbedret utkast-/feilhåndtering samt nye widgettester og demo-widget.
- Implementerte hurtigbuffer for samtaler og meldinger med Hive/Sembast, offline statusbanner og integrasjonstester for fallback i `ChatViewModel`.
- Flutter-klienten sender nå enhet- og app-informasjon til auth-backenden ved
  oppstart via nytt device-context-bootstrapp, og reetablerer brukerøkter når
  JWT-er har utløpt.
- Auth-provider-backenden tar imot oppdatert enhetskontekst, lagrer app-metadata
  og utsteder nye refresh-tokens, med tilhørende tester for API og hjelpere.
- Startet migreringen til ny Flutter-arkitektur med modulært `app/bootstrap`,
  ryddigere `main.dart` og første test for loggoppsettet.
- Lagt ved `IMPROVE_ARCHITECTURE.md` med veikart for å modernisere Flutter-klientens struktur,
  state-håndtering og moduloppdeling.
- Added initial WebRTC signalling stack with in-memory call registry, Phoenix `rtc:*` channel, tests, documentation, and a dockerised coturn service for TURN/STUN.
- Tightened direct-call support by capping participants to vert + én, utvidet testdekning og dokumentasjon av Flutter-klientplanen.
- Introduced conversation structure types (familie, bedrift, vennegjeng, prosjekt)
  with private/team visibility, backend validation, and updated Flutter UI/API for
  creating skjulte kanaler og grupper.
- Utvidet samtalekonseptet med støtte for `group`- og `channel`-typer i Elixir-
  backenden, nye API-endepunkter og validering av temaer.
- Lagt til kontaktskjema, migrasjoner og REST-endepunkter for import og
  identitetsoppslag samt Flutter-klienter for begge operasjoner.
- Oppdatert Flutter-chatmodeller, API-klient, view-model og opprettelsesdialog
  for å forstå kanal- og gruppesamtaler og tilgjengeliggjort enhetstester for
  parsing av tråder.
- Utvidet `family_space`-biblioteket med delt notatfunksjon, REST-endepunkter og migrasjon for `space_notes`.
- Replaced the Telegram/Matrix HTTP clients with queue-driven bridge facades for Telegram, Matrix, IRC, and XMPP plus a shared `ServiceBridge` helper and in-memory queue adapter tests.
- Introduced a queue behaviour contract to standardise `bridge/<service>/<action>` envelopes with trace IDs for all connectors.
- Updated bridge strategy, architecture, account linking, and platform research docs to focus on StoneMQ-backed daemons and MTProto-based Telegram support.
- Spun opp nytt `family_space`-bibliotek med generaliserte "spaces" for familier/bedrifter, delt kalender samt handleliste- og todo-funksjoner med REST-endepunkter, Ecto-migrasjoner og tester.
- Begynt å implementere lokal SQLite-cache for meldinger og kontakter i Flutter-klienten med nye DAO-er, migrasjoner og tester.
- Added audio message support across the shared msgr domain, Flutter chat model, and parser including waveform metadata handling.
- Built a MinIO-ready media upload API on the Elixir backend with audio/video attachment workflows, storage configuration, and test coverage.
- Designed a reusable `MsgrSnackBar` UI component with typed snackbar messages, intent-aware theming, and widget/unit tests.
- Replaced the Telegram/Matrix HTTP clients with queue-driven bridge facades for Telegram, Matrix, IRC, and XMPP plus a shared `ServiceBridge` helper and in-memory queue adapter tests.
- Introduced a queue behaviour contract to standardise `bridge/<service>/<action>` envelopes with trace IDs for all connectors.
- Updated bridge strategy, architecture, account linking, and platform research docs to focus on StoneMQ-backed daemons and MTProto-based Telegram support.
- Implemented a multi-tenant identity provider (IDP) umbrella app with tenant schemas, OIDC/OAuth service-provider support, Guardian-based token issuance, Phoenix session helpers, tests, and documentation (`docs/idp.md`).
- Added a dedicated `llm_gateway` umbrella-app that unifies communication with OpenAI, Azure OpenAI, Google Vertex and OpenAI-kompatible modeller, including konfigurerbar nøkkeloppløsning for system- og team-nivå og omfattende tester/dokumentasjon.
- Introduced the `Messngr.AI` context, REST API endpoints for chat completions, summaries and conversation replies, plus controller/views, configuration and tests wired to the shared `llm_gateway` service.
- Enriched the shared msgr message domain with bubble styling, curated theme palettes, and runtime theme switching helpers for every message variant.
- Redesignet Flutter-hjemmeskjermen med et responsivt oppsett for mobil, nettbrett og desktop, komplett med gradient-sidefelt, innboks-panel og handlingslinje.
- La til widgettester for brytepunktene og dokumenterte strukturen i `docs/frontend_responsive.md`.
## [Unreleased]
### Added
- Konsolidert produktplan og forskningsoppsummering med fokus på chat-MVP, identitet og arkitektur.
- Ny domenemodell på backend for kontoer, profiler, samtaler og meldinger med REST API for chat.
- Sanntidsklar Flutter-chatopplevelse med ny `ChatPage`, timeline, og rik tekstkomponist.
- API-klient, view-model og tester for chatflyt i Flutter.
- CHANGELOG innført for å følge endringer.
- Widgettester for chat-komponisten for å sikre interaksjonene rundt sendeknappen.
- Dokumentert API-kontrakt for REST og WebSocket i `docs/api_contract.md`.
- Phoenix-basert samtale-kanal med PubSub-broadcast og Flutter-klient for sanntid.
- Passordløs autentisering med støtte for e-post, mobil og OIDC via `Auth`-kontekst og nye identitetsskjema.
- REST-endepunktene `/api/auth/challenge`, `/api/auth/verify` og `/api/auth/oidc` med JSON-svar og tester.
- OTP- og OIDC-dokumentasjon i `docs/api_contract.md` samt database-migrasjoner for identiteter og utfordringer.
- Flutter-støtte for OTP-flyt med `AuthChallenge`-modell, redux-tilstand og forbedret kodevisning.
- `msgr_messages`-bibliotek med tekst, markdown, kode og systemmeldinger, parser og omfattende enhetstester for gjenbruk i klientene.
- `msgr_messages`-biblioteket utvidet med bilde-, video- og lokasjonsmeldinger, felles temadefinisjon og parserstøtte med nye enhetstester.
- AuthShell-layout og delte inputdekorasjoner for autentiseringsskjermene med tilhørende widgettest.
- Docker-basert utviklingsmiljø for Elixir-backenden med Postgres og Phoenix-server.
- Konfigurerbar Flutter-backend gjennom `BackendEnvironment` med støtte for
  `--dart-define` og runtime-overstyringer samt oppdatert README for å beskrive
  bruken.
- Docker-image og Compose-tjeneste for StoneMQ slik at meldingskøen kan startes
  sammen med resten av utviklingsmiljøet.
- Prometheus-eksport fra backenden med ferdig Prometheus- og Grafana-tjenester i
  docker-compose.
- OpenObserve-loggflyt for Elixir-backenden med ny Logger-backend og tester.
- Flutter-loggklient som kan sende `package:logging`-poster til OpenObserve via
  `LoggingEnvironment` og en gjenbrukbar HTTP-klient.
- Familie- og space-funksjoner flyttet til eget `family_space`-bibliotek med kalender, handlelister og todo-støtte samt oppdatert API-dokumentasjon.

### Changed
- Backend-konfigurasjon forenklet og unødvendige apper fjernet fra releaseoppsett.
- HomePage viser nå ny chatopplevelse i stedet for gamle lister.
- Chat-opplevelsen i Flutter har fått en modernisert visuell profil med felles tema, oppgradert tidslinje og raffinert komponist.
- ChatViewModel benytter nå sanntidsstrømmer og WebSocket-sending med HTTP-fallback.
- Innloggingsopplevelsen i Flutter er redesignet med glass-effekt, segmentert kanalvalg og OIDC-knapp.
- Flutter-skjermene for innlogging, registrering og kodeverifisering har fått en helhetlig profesjonell stil med gradientbakgrunner, bullet-highlights og oppdatert PIN-inntasting.
- `RegistrationService` bruker nå de nye auth-endepunktene og returnerer strømlinjeformede brukersvar.
- `ChatMessage`-modellen i Flutter arver nå `MsgrTextMessage` og gjenbruker de delte msgr-modellene.
- `ChatMessage` JSON-serialisering inkluderer nå delt tema-informasjon slik at klienter kan bytte utseende konsistent.

### Fixed
- `mix` og Flutter-konfigurasjon oppryddet for å matche den nye strukturen.<|MERGE_RESOLUTION|>--- conflicted
+++ resolved
@@ -1,7 +1,6 @@
 # Changelog
 
 ## Unreleased
-<<<<<<< HEAD
 - Utvidet mediasystemet med nye skjema-felter (dimensjoner, SHA-256, retention),
   nye opplastingskategorier (image, file, voice, thumbnail) og presignerte
   URL-instruksjoner for forhåndsgenererte thumbnails.
@@ -11,7 +10,6 @@
 - Flutter-klienten har fått ny opplastingsflyt (drag & drop, kamera, voice),
   forhåndsvisninger i `ChatBubble`, helper for medieopplasting og oppdaterte
   widget- og modelltester.
-=======
 - Reintroduced the chat backlog broadcast helper so `message:sync` emits shared
   cursor pages over PubSub again, with backend regression tests.
 - Added configurable TTL cleanup for conversation watcher lists so inactive
@@ -32,7 +30,6 @@
   chat backend with PubSub broadcasts, upgraded Phoenix channel presence/typing
   flow, and Flutter notifiers/widgets for typing indicators, reaction aggregates,
   and pinned banners with accompanying tests.
->>>>>>> c45abb96
 - Implementerte cursor-baserte historikk-APIer for meldinger og samtaler med
   PubSub-backlog (`message:sync`) og watcher-strømmer (`conversation:watch`/`unwatch`).
 - Designet et modulært Flutter chat-UI-kit (kanalliste, trådvisning, reaksjoner, presence, tilkoblingsbanner) og integrerte det i `ChatPage` og en ny `ChannelListPage`-demo.
