--- conflicted
+++ resolved
@@ -1,12 +1,10 @@
 # Changelog
 
 ## Unreleased
-<<<<<<< HEAD
 - Dokumentert Taskku-produktivitetsappen som referanse for bedriftsmodus med ny
   forskningsfil som kobler UI-mønstre til eksisterende API-er og bridge-strategi,
   og oppdatert med plan for å holde produktivitetsmoduler adskilt fra kjernchat i
   både UI og backend.
-=======
 - Secured media uploads with mandatory server-side encryption headers in presigned instructions, configurable SSE/KMS settings, tests, and updated API documentation.
 - Enhanced media upload pipeline with voice/file/thumbnail kinds, width/height/checksum metadata, retention TTLs and presigned URL helpers in the Elixir backend (new migration, config, storage helpers and tests).
 - Normalised chat media payloads (captions, thumbnails, waveform) with updated JSON views, message validations and API contract documentation.
@@ -20,7 +18,6 @@
   and pinned banners with accompanying tests.
 - Implementerte cursor-baserte historikk-APIer for meldinger og samtaler med
   PubSub-backlog (`message:sync`) og watcher-strømmer (`conversation:watch`/`unwatch`).
->>>>>>> 24645944
 - Designet et modulært Flutter chat-UI-kit (kanalliste, trådvisning, reaksjoner, presence, tilkoblingsbanner) og integrerte det i `ChatPage` og en ny `ChannelListPage`-demo.
 - Utvidet `ChatComposer` med emoji-velger, slash-kommandoer, filvedlegg, simulert taleopptak og forbedret utkast-/feilhåndtering samt nye widgettester.
 - Implementerte hurtigbuffer for samtaler og meldinger med Hive/Sembast, offline statusbanner og integrasjonstester for fallback i `ChatViewModel`.
