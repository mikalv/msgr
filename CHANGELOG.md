--- conflicted
+++ resolved
@@ -1,7 +1,6 @@
 # Changelog
 
 ## Unreleased
-<<<<<<< HEAD
 - Routed backend logger output through StoneMQ envelopes so `Messngr.Logging.OpenObserveBackend` can forward entries to
   OpenObserve via the `observability/logs` topic, including StoneMQ transport configuration and tests.
 - Added StoneMQ-aware OpenObserve loggers to the Go and Python bridge SDKs so daemons can emit envelopes compatible with the
@@ -14,14 +13,12 @@
   stubs, and unit tests.
 - Added bridge integration execution plan documenting RE rounds and candidate
   upstream projects for Discord, Slack, Snapchat and other chat networks.
-=======
 - Added REST-støtte for kontaktimport og match i backenden med nye
   controller-tester, oppdatert API-kontrakt og Flutter `libmsgr`
   klientimplementasjon for å lagre kontakter og slå opp kjente venner.
 - Documented the `libmsgr` API surface, added a dedicated CLI entry point for
   the registration flow (`tool/msgr_cli.dart`), and updated the integration test
   suite to use the new command for provisioning accounts.
->>>>>>> f6741f42
 - Added multi-identity account linking so `Accounts.ensure_identity/1` can attach
   new email/phone/OIDC credentials to an existing account via `account_id`, with
   safeguards against cross-account hijacking, refreshed docs and regression
