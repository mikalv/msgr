# Changelog

## Unreleased
<<<<<<< HEAD
- Added REST-støtte for kontaktimport og match i backenden med nye
  controller-tester, oppdatert API-kontrakt og Flutter `libmsgr`
  klientimplementasjon for å lagre kontakter og slå opp kjente venner.
=======
- Documented the `libmsgr` API surface, added a dedicated CLI entry point for
  the registration flow (`tool/msgr_cli.dart`), and updated the integration test
  suite to use the new command for provisioning accounts.
>>>>>>> b43d6e75
- Added multi-identity account linking so `Accounts.ensure_identity/1` can attach
  new email/phone/OIDC credentials to an existing account via `account_id`, with
  safeguards against cross-account hijacking, refreshed docs and regression
  tests for linking flows.
- Enforced Noise-handshake attestasjonskrav for OTP (`/api/auth/verify`) med
  Telemetry-instrumentering, fullstack tester (unit/integration) for happy-path,
  feilscenarier (feil signatur, utløpt session, rekey) i både `msgr` og
  `auth_provider`, ny ConnCase-test for API, runtime feature-flag med
  `mix rollout.noise_handshake`, og dokumentasjon i `docs/noise_handshake_rollout.md`
  + oppdatert API-kontrakt så klienter vet hvordan `Authorization: Noise <token>`
  skal brukes.
- Added docker-compose backed integration test suite that boots the backend,
  exercises the Dart CLI flow for registration/login/team creation and verifies
  message send/receive over the public APIs via pytest.
- Exposed an opt-in `MSGR_WEB_LEGACY_ACTOR_HEADERS` runtime flag so integration
  tests can rely on legacy headers while Noise authentication is still rolling
  out.
- Replaced header-based actor resolution with a shared Noise session plug that
  validates tokens against the registry, assigns account/profile/device for
  REST and WebSocket contexts, adds feature-toggled legacy fallback, updates
  channel/controller flows to rely on socket assigns, and introduces Noise
  session fixtures/tests for both plugs and sockets.
- Expanded Noise authentication coverage with dedicated tests for the shared
  plug (headers, session persistence, feature flags, device edge cases) and the
  session store helpers, improving confidence in Noise token validation.
- Added GitHub Actions deploy workflow that runs on release tags to build the Elixir release, ship it via rsync to `msgr.no`, and restart the systemd service on Ubuntu 22.04 runners.
- Added Noise transport session and registry modules with NX/IK/XX handshake
  support, session-token generation and registry TTL management, plus
  integration/property tests for handshake, fallback and rekey flows.
- Startet Slack API-umbrellaappen med reelle `conversations.*`, `chat.*`, `users.*` og `reactions.*` endepunktimplementasjoner, Slack-ID/timestamp-adaptere, header-basert autentiseringsplugg og tilhørende controller-tester.
- Implementerte `conversations.mark` for Slack API-et slik at lesestatus lagres, og la til tester som dekker lykkestien og ugyldig timestamp-feil.
- Lagt til plan i `docs/umbrella_slack_compat_plan.md` for Slack-kompatibel umbrella-plattform og prioritering av Telegram og Discord-integrasjoner.
- Utvidet roadmap-dokumentet for message composer-paritet i
  `docs/message_composer_parity_plan.md` med detaljerte faser,
  kickoff-sjekkliste og risikovurdering.
- Added account device management with migrations, CRUD helpers, Noise key
  attestation storage and auth flow integration so OTP/OIDC logins register
  and activate devices, including ExUnit coverage.
- Documented Noise handshake expectations with new server-key endpoint contract, configured backend runtime to load static Noise keys from env/Secrets Manager, added rotation mix task with tests, and updated README guidance.
- Added a feature toggle and dedicated port configuration for the Noise transport so static keys only load when explicitly enabled.
- Utvidet mediasystemet med nye skjema-felter (dimensjoner, SHA-256, retention),
  nye opplastingskategorier (image, file, voice, thumbnail) og presignerte
  URL-instruksjoner for forhåndsgenererte thumbnails.
- Messngr.Chat validerer nå mediepayloader (captions, thumbnails, waveform),
  normaliserer metadata og eksponerer `media`-feltet i `MessageJSON` med nye
  ExUnit-tester for både chat- og mediastrømmen.
- Flutter-klienten har fått ny opplastingsflyt (drag & drop, kamera, voice),
  forhåndsvisninger i `ChatBubble`, helper for medieopplasting og oppdaterte
  widget- og modelltester.
- Reintroduced the chat backlog broadcast helper so `message:sync` emits shared
  cursor pages over PubSub again, with backend regression tests.
- Added configurable TTL cleanup for conversation watcher lists so inactive
  viewers fall out of the PubSub feed automatically, with backend tests and
  refreshed documentation.
- Dokumentert Taskku-produktivitetsappen som referanse for bedriftsmodus med ny
  forskningsfil som kobler UI-mønstre til eksisterende API-er og bridge-strategi,
  og oppdatert med plan for å holde produktivitetsmoduler adskilt fra kjernchat i
  både UI og backend.
- Secured media uploads with mandatory server-side encryption headers in presigned instructions, configurable SSE/KMS settings, tests, and updated API documentation.
- Enhanced media upload pipeline with voice/file/thumbnail kinds, width/height/checksum metadata, retention TTLs and presigned URL helpers in the Elixir backend (new migration, config, storage helpers and tests).
- Normalised chat media payloads (captions, thumbnails, waveform) with updated JSON views, message validations and API contract documentation.
- Reworked Flutter chat media flow with composer previews, upload helpers, ChatBubble media rendering and refreshed unit/widget tests.
- Hooked Flutter chat realtime flows into typing/read/reaction/pin events with
  a richer `ChatSocket`, notifier-aware `ChatViewModel`, pinned/thread UI
  toggles, and new integration/unit tests for realtime behaviour.
- Added message reactions, threaded replies, pinned state, and read tracking to the
  chat backend with PubSub broadcasts, upgraded Phoenix channel presence/typing
  flow, and Flutter notifiers/widgets for typing indicators, reaction aggregates,
  and pinned banners with accompanying tests.
- Implementerte cursor-baserte historikk-APIer for meldinger og samtaler med
  PubSub-backlog (`message:sync`) og watcher-strømmer (`conversation:watch`/`unwatch`).
- Designet et modulært Flutter chat-UI-kit (kanalliste, trådvisning, reaksjoner, presence, tilkoblingsbanner) og integrerte det i `ChatPage` og en ny `ChannelListPage`-demo.
- Utvidet `ChatComposer` med emoji-velger, slash-kommandoer, filvedlegg, simulert taleopptak og forbedret utkast-/feilhåndtering samt nye widgettester og demo-widget.
- Forsterket chat-komponisten med pålitelig tekstutsending, per-tråd-utkast og nye view-model-tester for sendefeil og kladd-restaurering.
- Implementerte hurtigbuffer for samtaler og meldinger med Hive/Sembast, offline statusbanner og integrasjonstester for fallback i `ChatViewModel`.
- Flutter-klienten sender nå enhet- og app-informasjon til auth-backenden ved
  oppstart via nytt device-context-bootstrapp, og reetablerer brukerøkter når
  JWT-er har utløpt.
- Auth-provider-backenden tar imot oppdatert enhetskontekst, lagrer app-metadata
  og utsteder nye refresh-tokens, med tilhørende tester for API og hjelpere.
- Startet migreringen til ny Flutter-arkitektur med modulært `app/bootstrap`,
  ryddigere `main.dart` og første test for loggoppsettet.
- Lagt ved `IMPROVE_ARCHITECTURE.md` med veikart for å modernisere Flutter-klientens struktur,
  state-håndtering og moduloppdeling.
- Added initial WebRTC signalling stack with in-memory call registry, Phoenix `rtc:*` channel, tests, documentation, and a dockerised coturn service for TURN/STUN.
- Tightened direct-call support by capping participants to vert + én, utvidet testdekning og dokumentasjon av Flutter-klientplanen.
- Introduced conversation structure types (familie, bedrift, vennegjeng, prosjekt)
  with private/team visibility, backend validation, and updated Flutter UI/API for
  creating skjulte kanaler og grupper.
- Utvidet samtalekonseptet med støtte for `group`- og `channel`-typer i Elixir-
  backenden, nye API-endepunkter og validering av temaer.
- Lagt til kontaktskjema, migrasjoner og REST-endepunkter for import og
  identitetsoppslag samt Flutter-klienter for begge operasjoner.
- Oppdatert Flutter-chatmodeller, API-klient, view-model og opprettelsesdialog
  for å forstå kanal- og gruppesamtaler og tilgjengeliggjort enhetstester for
  parsing av tråder.
- Utvidet `family_space`-biblioteket med delt notatfunksjon, REST-endepunkter og migrasjon for `space_notes`.
- Replaced the Telegram/Matrix HTTP clients with queue-driven bridge facades for Telegram, Matrix, IRC, and XMPP plus a shared `ServiceBridge` helper and in-memory queue adapter tests.
- Introduced a queue behaviour contract to standardise `bridge/<service>/<action>` envelopes with trace IDs for all connectors.
- Updated bridge strategy, architecture, account linking, and platform research docs to focus on StoneMQ-backed daemons and MTProto-based Telegram support.
- Spun opp nytt `family_space`-bibliotek med generaliserte "spaces" for familier/bedrifter, delt kalender samt handleliste- og todo-funksjoner med REST-endepunkter, Ecto-migrasjoner og tester.
- Begynt å implementere lokal SQLite-cache for meldinger og kontakter i Flutter-klienten med nye DAO-er, migrasjoner og tester.
- Added audio message support across the shared msgr domain, Flutter chat model, and parser including waveform metadata handling.
- Built a MinIO-ready media upload API on the Elixir backend with audio/video attachment workflows, storage configuration, and test coverage.
- Designed a reusable `MsgrSnackBar` UI component with typed snackbar messages, intent-aware theming, and widget/unit tests.
- Replaced the Telegram/Matrix HTTP clients with queue-driven bridge facades for Telegram, Matrix, IRC, and XMPP plus a shared `ServiceBridge` helper and in-memory queue adapter tests.
- Introduced a queue behaviour contract to standardise `bridge/<service>/<action>` envelopes with trace IDs for all connectors.
- Updated bridge strategy, architecture, account linking, and platform research docs to focus on StoneMQ-backed daemons and MTProto-based Telegram support.
- Implemented a multi-tenant identity provider (IDP) umbrella app with tenant schemas, OIDC/OAuth service-provider support, Guardian-based token issuance, Phoenix session helpers, tests, and documentation (`docs/idp.md`).
- Added a dedicated `llm_gateway` umbrella-app that unifies communication with OpenAI, Azure OpenAI, Google Vertex and OpenAI-kompatible modeller, including konfigurerbar nøkkeloppløsning for system- og team-nivå og omfattende tester/dokumentasjon.
- Introduced the `Messngr.AI` context, REST API endpoints for chat completions, summaries and conversation replies, plus controller/views, configuration and tests wired to the shared `llm_gateway` service.
- Enriched the shared msgr message domain with bubble styling, curated theme palettes, and runtime theme switching helpers for every message variant.
- Redesignet Flutter-hjemmeskjermen med et responsivt oppsett for mobil, nettbrett og desktop, komplett med gradient-sidefelt, innboks-panel og handlingslinje.
- La til widgettester for brytepunktene og dokumenterte strukturen i `docs/frontend_responsive.md`.
- La til Cupertino-inspirerte kontaktvisninger i Flutter-klienten (liste, detalj og redigering),
  systemkontakt-import via `flutter_contacts` og nye widgettester for flyten.
## [Unreleased]
### Added
- Konsolidert produktplan og forskningsoppsummering med fokus på chat-MVP, identitet og arkitektur.
- Ny domenemodell på backend for kontoer, profiler, samtaler og meldinger med REST API for chat.
- Sanntidsklar Flutter-chatopplevelse med ny `ChatPage`, timeline, og rik tekstkomponist.
- API-klient, view-model og tester for chatflyt i Flutter.
- CHANGELOG innført for å følge endringer.
- Widgettester for chat-komponisten for å sikre interaksjonene rundt sendeknappen.
- Dokumentert API-kontrakt for REST og WebSocket i `docs/api_contract.md`.
- Phoenix-basert samtale-kanal med PubSub-broadcast og Flutter-klient for sanntid.
- Passordløs autentisering med støtte for e-post, mobil og OIDC via `Auth`-kontekst og nye identitetsskjema.
- REST-endepunktene `/api/auth/challenge`, `/api/auth/verify` og `/api/auth/oidc` med JSON-svar og tester.
- OTP- og OIDC-dokumentasjon i `docs/api_contract.md` samt database-migrasjoner for identiteter og utfordringer.
- Flutter-støtte for OTP-flyt med `AuthChallenge`-modell, redux-tilstand og forbedret kodevisning.
- `msgr_messages`-bibliotek med tekst, markdown, kode og systemmeldinger, parser og omfattende enhetstester for gjenbruk i klientene.
- `msgr_messages`-biblioteket utvidet med bilde-, video- og lokasjonsmeldinger, felles temadefinisjon og parserstøtte med nye enhetstester.
- AuthShell-layout og delte inputdekorasjoner for autentiseringsskjermene med tilhørende widgettest.
- Docker-basert utviklingsmiljø for Elixir-backenden med Postgres og Phoenix-server.
- Konfigurerbar Flutter-backend gjennom `BackendEnvironment` med støtte for
  `--dart-define` og runtime-overstyringer samt oppdatert README for å beskrive
  bruken.
- Docker-image og Compose-tjeneste for StoneMQ slik at meldingskøen kan startes
  sammen med resten av utviklingsmiljøet.
- Prometheus-eksport fra backenden med ferdig Prometheus- og Grafana-tjenester i
  docker-compose.
- OpenObserve-loggflyt for Elixir-backenden med ny Logger-backend og tester.
- Flutter-loggklient som kan sende `package:logging`-poster til OpenObserve via
  `LoggingEnvironment` og en gjenbrukbar HTTP-klient.
- Familie- og space-funksjoner flyttet til eget `family_space`-bibliotek med kalender, handlelister og todo-støtte samt oppdatert API-dokumentasjon.
- Dokumentasjon av ulike driftsmodeller for bridge-daemons (administrert, kundeoperert og hybrid) i `docs/bridge_hosting_options.md`, nå utvidet med research-notater fra Beepers Bridge Manager.

### Changed
- Backend-konfigurasjon forenklet og unødvendige apper fjernet fra releaseoppsett.
- HomePage viser nå ny chatopplevelse i stedet for gamle lister.
- Chat-opplevelsen i Flutter har fått en modernisert visuell profil med felles tema, oppgradert tidslinje og raffinert komponist.
- ChatViewModel benytter nå sanntidsstrømmer og WebSocket-sending med HTTP-fallback.
- Innloggingsopplevelsen i Flutter er redesignet med glass-effekt, segmentert kanalvalg og OIDC-knapp.
- Flutter-skjermene for innlogging, registrering og kodeverifisering har fått en helhetlig profesjonell stil med gradientbakgrunner, bullet-highlights og oppdatert PIN-inntasting.
- `RegistrationService` bruker nå de nye auth-endepunktene og returnerer strømlinjeformede brukersvar.
- `ChatMessage`-modellen i Flutter arver nå `MsgrTextMessage` og gjenbruker de delte msgr-modellene.
- `ChatMessage` JSON-serialisering inkluderer nå delt tema-informasjon slik at klienter kan bytte utseende konsistent.

### Fixed
- `mix` og Flutter-konfigurasjon oppryddet for å matche den nye strukturen.<|MERGE_RESOLUTION|>--- conflicted
+++ resolved
@@ -1,15 +1,12 @@
 # Changelog
 
 ## Unreleased
-<<<<<<< HEAD
 - Added REST-støtte for kontaktimport og match i backenden med nye
   controller-tester, oppdatert API-kontrakt og Flutter `libmsgr`
   klientimplementasjon for å lagre kontakter og slå opp kjente venner.
-=======
 - Documented the `libmsgr` API surface, added a dedicated CLI entry point for
   the registration flow (`tool/msgr_cli.dart`), and updated the integration test
   suite to use the new command for provisioning accounts.
->>>>>>> b43d6e75
 - Added multi-identity account linking so `Accounts.ensure_identity/1` can attach
   new email/phone/OIDC credentials to an existing account via `account_id`, with
   safeguards against cross-account hijacking, refreshed docs and regression
