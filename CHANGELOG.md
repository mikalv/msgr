# Changelog

## Unreleased
<<<<<<< HEAD
- Added MVP-plan for chat-klient i `docs/chat_client_mvp_plan.md`.
=======
- Added per-recipient message delivery receipts with database schema, REST and
  WebSocket acknowledgement flows, status propagation to messages, and test
  coverage for delivery/read guarantees.
- Added read receipt privacy controls so accounts and team conversations can
  disable read acknowledgements; the backend now skips read broadcasts/status
  escalations when disabled, exposes the settings via conversation payloads,
  and covers the behaviour with new regression tests.
- Added REST toggles for read receipt preferences on accounts and conversations,
  exposing the settings in account payloads and adding controller coverage so
  privacy choices can be updated after onboarding.
>>>>>>> af07b38c
- Added Markdown-lenkeformatering i chat-komponistens verktøylinje og et drahåndtak for høydejustering med nye widgettester og oppdatert paritetsplan.
- Hardened chat composer phase A/B work: added autosave snapshot persistence with background sync manager, pessimistic send/queue states with retry UI, refreshed accessibility (focus order, semantics) and documented design & research updates.
- Split the Flutter chat composer into a modular library with dedicated files
  for the widget, toolbar, palettes, controller, models and voice helpers so it
  is easier to navigate and maintain.
- Added formatting toolbar, mention-autocomplete palette and mention tracking to
  the Flutter chat composer, including controller/result updates and new widget
  tests for the rich text actions.
- Routed backend logger output through StoneMQ envelopes so `Messngr.Logging.OpenObserveBackend` can forward entries to
  OpenObserve via the `observability/logs` topic, including StoneMQ transport configuration and tests.
- Added StoneMQ-aware OpenObserve loggers to the Go and Python bridge SDKs so daemons can emit envelopes compatible with the
  backend pipeline, with unit test coverage.
- Finalised the StoneMQ bridge envelope contract with typed Elixir helpers,
  updated ServiceBridge publishing/request flows, and added envelope test
  coverage.
- Bootstrapped cross-language bridge SDK skeletons (Go/Python) with StoneMQ
  queue topics, envelope parsing, telemetry hooks, credential bootstrapper
  stubs, and unit tests.
- Added bridge integration execution plan documenting RE rounds and candidate
  upstream projects for Discord, Slack, Snapchat and other chat networks.
- Added REST-støtte for kontaktimport og match i backenden med nye
  controller-tester, oppdatert API-kontrakt og Flutter `libmsgr`
  klientimplementasjon for å lagre kontakter og slå opp kjente venner.
- Documented the `libmsgr` API surface, added a dedicated CLI entry point for
  the registration flow (`tool/msgr_cli.dart`), and updated the integration test
  suite to use the new command for provisioning accounts.
- Added multi-identity account linking so `Accounts.ensure_identity/1` can attach
  new email/phone/OIDC credentials to an existing account via `account_id`, with
  safeguards against cross-account hijacking, refreshed docs and regression
  tests for linking flows.
- Added Snapchat Camera Kit capture pipeline to the Flutter chat composer with
  environment-based configuration, Android/iOS method-channel bridges,
  fallbacks for unsupported platforms, native dependency wiring, unit tests and
  documentation describing setup requirements.
- Enforced Noise-handshake attestasjonskrav for OTP (`/api/auth/verify`) med
  Telemetry-instrumentering, fullstack tester (unit/integration) for happy-path,
  feilscenarier (feil signatur, utløpt session, rekey) i både `msgr` og
  `auth_provider`, ny ConnCase-test for API, runtime feature-flag med
  `mix rollout.noise_handshake`, og dokumentasjon i `docs/noise_handshake_rollout.md`
  + oppdatert API-kontrakt så klienter vet hvordan `Authorization: Noise <token>`
  skal brukes.
- Added docker-compose backed integration test suite that boots the backend,
  exercises the Dart CLI flow for registration/login/team creation and verifies
  message send/receive over the public APIs via pytest.
- Exposed an opt-in `MSGR_WEB_LEGACY_ACTOR_HEADERS` runtime flag so integration
  tests can rely on legacy headers while Noise authentication is still rolling
  out.
- Replaced header-based actor resolution with a shared Noise session plug that
  validates tokens against the registry, assigns account/profile/device for
  REST and WebSocket contexts, adds feature-toggled legacy fallback, updates
  channel/controller flows to rely on socket assigns, and introduces Noise
  session fixtures/tests for both plugs and sockets.
- Expanded Noise authentication coverage with dedicated tests for the shared
  plug (headers, session persistence, feature flags, device edge cases) and the
  session store helpers, improving confidence in Noise token validation.
- Added GitHub Actions deploy workflow that runs on release tags to build the Elixir release, ship it via rsync to `msgr.no`, and restart the systemd service on Ubuntu 22.04 runners.
- Added Noise transport session and registry modules with NX/IK/XX handshake
  support, session-token generation and registry TTL management, plus
  integration/property tests for handshake, fallback and rekey flows.
- Startet Slack API-umbrellaappen med reelle `conversations.*`, `chat.*`, `users.*` og `reactions.*` endepunktimplementasjoner, Slack-ID/timestamp-adaptere, header-basert autentiseringsplugg og tilhørende controller-tester.
- Implementerte `conversations.mark` for Slack API-et slik at lesestatus lagres, og la til tester som dekker lykkestien og ugyldig timestamp-feil.
- Lagt til plan i `docs/umbrella_slack_compat_plan.md` for Slack-kompatibel umbrella-plattform og prioritering av Telegram og Discord-integrasjoner.
- Utvidet roadmap-dokumentet for message composer-paritet i
  `docs/message_composer_parity_plan.md` med detaljerte faser,
  kickoff-sjekkliste og risikovurdering.
- Added account device management with migrations, CRUD helpers, Noise key
  attestation storage and auth flow integration so OTP/OIDC logins register
  and activate devices, including ExUnit coverage.
- Documented Noise handshake expectations with new server-key endpoint contract, configured backend runtime to load static Noise keys from env/Secrets Manager, added rotation mix task with tests, and updated README guidance.
- Added a feature toggle and dedicated port configuration for the Noise transport so static keys only load when explicitly enabled.
- Utvidet mediasystemet med nye skjema-felter (dimensjoner, SHA-256, retention),
  nye opplastingskategorier (image, file, voice, thumbnail) og presignerte
  URL-instruksjoner for forhåndsgenererte thumbnails.
- Messngr.Chat validerer nå mediepayloader (captions, thumbnails, waveform),
  normaliserer metadata og eksponerer `media`-feltet i `MessageJSON` med nye
  ExUnit-tester for både chat- og mediastrømmen.
- Flutter-klienten har fått ny opplastingsflyt (drag & drop, kamera, voice),
  forhåndsvisninger i `ChatBubble`, helper for medieopplasting og oppdaterte
  widget- og modelltester.
- Reintroduced the chat backlog broadcast helper so `message:sync` emits shared
  cursor pages over PubSub again, with backend regression tests.
- Added configurable TTL cleanup for conversation watcher lists so inactive
  viewers fall out of the PubSub feed automatically, with backend tests and
  refreshed documentation.
- Dokumentert Taskku-produktivitetsappen som referanse for bedriftsmodus med ny
  forskningsfil som kobler UI-mønstre til eksisterende API-er og bridge-strategi,
  og oppdatert med plan for å holde produktivitetsmoduler adskilt fra kjernchat i
  både UI og backend.
- Secured media uploads with mandatory server-side encryption headers in presigned instructions, configurable SSE/KMS settings, tests, and updated API documentation.
- Enhanced media upload pipeline with voice/file/thumbnail kinds, width/height/checksum metadata, retention TTLs and presigned URL helpers in the Elixir backend (new migration, config, storage helpers and tests).
- Normalised chat media payloads (captions, thumbnails, waveform) with updated JSON views, message validations and API contract documentation.
- Reworked Flutter chat media flow with composer previews, upload helpers, ChatBubble media rendering and refreshed unit/widget tests.
- Hooked Flutter chat realtime flows into typing/read/reaction/pin events with
  a richer `ChatSocket`, notifier-aware `ChatViewModel`, pinned/thread UI
  toggles, and new integration/unit tests for realtime behaviour.
- Added message reactions, threaded replies, pinned state, and read tracking to the
  chat backend with PubSub broadcasts, upgraded Phoenix channel presence/typing
  flow, and Flutter notifiers/widgets for typing indicators, reaction aggregates,
  and pinned banners with accompanying tests.
- Implementerte cursor-baserte historikk-APIer for meldinger og samtaler med
  PubSub-backlog (`message:sync`) og watcher-strømmer (`conversation:watch`/`unwatch`).
- Designet et modulært Flutter chat-UI-kit (kanalliste, trådvisning, reaksjoner, presence, tilkoblingsbanner) og integrerte det i `ChatPage` og en ny `ChannelListPage`-demo.
- Utvidet `ChatComposer` med emoji-velger, slash-kommandoer, filvedlegg, simulert taleopptak og forbedret utkast-/feilhåndtering samt nye widgettester og demo-widget.
- Forsterket chat-komponisten med pålitelig tekstutsending, per-tråd-utkast og nye view-model-tester for sendefeil og kladd-restaurering.
- Implementerte hurtigbuffer for samtaler og meldinger med Hive/Sembast, offline statusbanner og integrasjonstester for fallback i `ChatViewModel`.
- Flutter-klienten sender nå enhet- og app-informasjon til auth-backenden ved
  oppstart via nytt device-context-bootstrapp, og reetablerer brukerøkter når
  JWT-er har utløpt.
- Auth-provider-backenden tar imot oppdatert enhetskontekst, lagrer app-metadata
  og utsteder nye refresh-tokens, med tilhørende tester for API og hjelpere.
- Startet migreringen til ny Flutter-arkitektur med modulært `app/bootstrap`,
  ryddigere `main.dart` og første test for loggoppsettet.
- Lagt ved `IMPROVE_ARCHITECTURE.md` med veikart for å modernisere Flutter-klientens struktur,
  state-håndtering og moduloppdeling.
- Added initial WebRTC signalling stack with in-memory call registry, Phoenix `rtc:*` channel, tests, documentation, and a dockerised coturn service for TURN/STUN.
- Tightened direct-call support by capping participants to vert + én, utvidet testdekning og dokumentasjon av Flutter-klientplanen.
- Introduced conversation structure types (familie, bedrift, vennegjeng, prosjekt)
  with private/team visibility, backend validation, and updated Flutter UI/API for
  creating skjulte kanaler og grupper.
- Utvidet samtalekonseptet med støtte for `group`- og `channel`-typer i Elixir-
  backenden, nye API-endepunkter og validering av temaer.
- Lagt til kontaktskjema, migrasjoner og REST-endepunkter for import og
  identitetsoppslag samt Flutter-klienter for begge operasjoner.
- Oppdatert Flutter-chatmodeller, API-klient, view-model og opprettelsesdialog
  for å forstå kanal- og gruppesamtaler og tilgjengeliggjort enhetstester for
  parsing av tråder.
- Utvidet `family_space`-biblioteket med delt notatfunksjon, REST-endepunkter og migrasjon for `space_notes`.
- Replaced the Telegram/Matrix HTTP clients with queue-driven bridge facades for Telegram, Matrix, IRC, and XMPP plus a shared `ServiceBridge` helper and in-memory queue adapter tests.
- Introduced a queue behaviour contract to standardise `bridge/<service>/<action>` envelopes with trace IDs for all connectors.
- Updated bridge strategy, architecture, account linking, and platform research docs to focus on StoneMQ-backed daemons and MTProto-based Telegram support.
- Spun opp nytt `family_space`-bibliotek med generaliserte "spaces" for familier/bedrifter, delt kalender samt handleliste- og todo-funksjoner med REST-endepunkter, Ecto-migrasjoner og tester.
- Begynt å implementere lokal SQLite-cache for meldinger og kontakter i Flutter-klienten med nye DAO-er, migrasjoner og tester.
- Added audio message support across the shared msgr domain, Flutter chat model, and parser including waveform metadata handling.
- Built a MinIO-ready media upload API on the Elixir backend with audio/video attachment workflows, storage configuration, and test coverage.
- Designed a reusable `MsgrSnackBar` UI component with typed snackbar messages, intent-aware theming, and widget/unit tests.
- Replaced the Telegram/Matrix HTTP clients with queue-driven bridge facades for Telegram, Matrix, IRC, and XMPP plus a shared `ServiceBridge` helper and in-memory queue adapter tests.
- Introduced a queue behaviour contract to standardise `bridge/<service>/<action>` envelopes with trace IDs for all connectors.
- Updated bridge strategy, architecture, account linking, and platform research docs to focus on StoneMQ-backed daemons and MTProto-based Telegram support.
- Implemented a multi-tenant identity provider (IDP) umbrella app with tenant schemas, OIDC/OAuth service-provider support, Guardian-based token issuance, Phoenix session helpers, tests, and documentation (`docs/idp.md`).
- Added a dedicated `llm_gateway` umbrella-app that unifies communication with OpenAI, Azure OpenAI, Google Vertex and OpenAI-kompatible modeller, including konfigurerbar nøkkeloppløsning for system- og team-nivå og omfattende tester/dokumentasjon.
- Introduced the `Messngr.AI` context, REST API endpoints for chat completions, summaries and conversation replies, plus controller/views, configuration and tests wired to the shared `llm_gateway` service.
- Enriched the shared msgr message domain with bubble styling, curated theme palettes, and runtime theme switching helpers for every message variant.
- Redesignet Flutter-hjemmeskjermen med et responsivt oppsett for mobil, nettbrett og desktop, komplett med gradient-sidefelt, innboks-panel og handlingslinje.
- La til widgettester for brytepunktene og dokumenterte strukturen i `docs/frontend_responsive.md`.
- La til Cupertino-inspirerte kontaktvisninger i Flutter-klienten (liste, detalj og redigering),
  systemkontakt-import via `flutter_contacts` og nye widgettester for flyten.
## [Unreleased]
### Added
- Konsolidert produktplan og forskningsoppsummering med fokus på chat-MVP, identitet og arkitektur.
- Ny domenemodell på backend for kontoer, profiler, samtaler og meldinger med REST API for chat.
- Sanntidsklar Flutter-chatopplevelse med ny `ChatPage`, timeline, og rik tekstkomponist.
- API-klient, view-model og tester for chatflyt i Flutter.
- CHANGELOG innført for å følge endringer.
- Widgettester for chat-komponisten for å sikre interaksjonene rundt sendeknappen.
- Dokumentert API-kontrakt for REST og WebSocket i `docs/api_contract.md`.
- Phoenix-basert samtale-kanal med PubSub-broadcast og Flutter-klient for sanntid.
- Passordløs autentisering med støtte for e-post, mobil og OIDC via `Auth`-kontekst og nye identitetsskjema.
- REST-endepunktene `/api/auth/challenge`, `/api/auth/verify` og `/api/auth/oidc` med JSON-svar og tester.
- OTP- og OIDC-dokumentasjon i `docs/api_contract.md` samt database-migrasjoner for identiteter og utfordringer.
- Flutter-støtte for OTP-flyt med `AuthChallenge`-modell, redux-tilstand og forbedret kodevisning.
- `msgr_messages`-bibliotek med tekst, markdown, kode og systemmeldinger, parser og omfattende enhetstester for gjenbruk i klientene.
- `msgr_messages`-biblioteket utvidet med bilde-, video- og lokasjonsmeldinger, felles temadefinisjon og parserstøtte med nye enhetstester.
- AuthShell-layout og delte inputdekorasjoner for autentiseringsskjermene med tilhørende widgettest.
- Docker-basert utviklingsmiljø for Elixir-backenden med Postgres og Phoenix-server.
- Konfigurerbar Flutter-backend gjennom `BackendEnvironment` med støtte for
  `--dart-define` og runtime-overstyringer samt oppdatert README for å beskrive
  bruken.
- Docker-image og Compose-tjeneste for StoneMQ slik at meldingskøen kan startes
  sammen med resten av utviklingsmiljøet.
- Prometheus-eksport fra backenden med ferdig Prometheus- og Grafana-tjenester i
  docker-compose.
- OpenObserve-loggflyt for Elixir-backenden med ny Logger-backend og tester.
- Flutter-loggklient som kan sende `package:logging`-poster til OpenObserve via
  `LoggingEnvironment` og en gjenbrukbar HTTP-klient.
- Familie- og space-funksjoner flyttet til eget `family_space`-bibliotek med kalender, handlelister og todo-støtte samt oppdatert API-dokumentasjon.
- Dokumentasjon av ulike driftsmodeller for bridge-daemons (administrert, kundeoperert og hybrid) i `docs/bridge_hosting_options.md`, nå utvidet med research-notater fra Beepers Bridge Manager.

### Changed
- Backend-konfigurasjon forenklet og unødvendige apper fjernet fra releaseoppsett.
- HomePage viser nå ny chatopplevelse i stedet for gamle lister.
- Chat-opplevelsen i Flutter har fått en modernisert visuell profil med felles tema, oppgradert tidslinje og raffinert komponist.
- ChatViewModel benytter nå sanntidsstrømmer og WebSocket-sending med HTTP-fallback.
- Innloggingsopplevelsen i Flutter er redesignet med glass-effekt, segmentert kanalvalg og OIDC-knapp.
- Flutter-skjermene for innlogging, registrering og kodeverifisering har fått en helhetlig profesjonell stil med gradientbakgrunner, bullet-highlights og oppdatert PIN-inntasting.
- `RegistrationService` bruker nå de nye auth-endepunktene og returnerer strømlinjeformede brukersvar.
- `ChatMessage`-modellen i Flutter arver nå `MsgrTextMessage` og gjenbruker de delte msgr-modellene.
- `ChatMessage` JSON-serialisering inkluderer nå delt tema-informasjon slik at klienter kan bytte utseende konsistent.

### Fixed
- `mix` og Flutter-konfigurasjon oppryddet for å matche den nye strukturen.<|MERGE_RESOLUTION|>--- conflicted
+++ resolved
@@ -1,9 +1,7 @@
 # Changelog
 
 ## Unreleased
-<<<<<<< HEAD
 - Added MVP-plan for chat-klient i `docs/chat_client_mvp_plan.md`.
-=======
 - Added per-recipient message delivery receipts with database schema, REST and
   WebSocket acknowledgement flows, status propagation to messages, and test
   coverage for delivery/read guarantees.
@@ -14,7 +12,6 @@
 - Added REST toggles for read receipt preferences on accounts and conversations,
   exposing the settings in account payloads and adding controller coverage so
   privacy choices can be updated after onboarding.
->>>>>>> af07b38c
 - Added Markdown-lenkeformatering i chat-komponistens verktøylinje og et drahåndtak for høydejustering med nye widgettester og oppdatert paritetsplan.
 - Hardened chat composer phase A/B work: added autosave snapshot persistence with background sync manager, pessimistic send/queue states with retry UI, refreshed accessibility (focus order, semantics) and documented design & research updates.
 - Split the Flutter chat composer into a modular library with dedicated files
