--- conflicted
+++ resolved
@@ -1,12 +1,10 @@
 # Changelog
 
 ## Unreleased
-<<<<<<< HEAD
 - Secured media uploads with mandatory server-side encryption headers in presigned instructions, configurable SSE/KMS settings, tests, and updated API documentation.
 - Enhanced media upload pipeline with voice/file/thumbnail kinds, width/height/checksum metadata, retention TTLs and presigned URL helpers in the Elixir backend (new migration, config, storage helpers and tests).
 - Normalised chat media payloads (captions, thumbnails, waveform) with updated JSON views, message validations and API contract documentation.
 - Reworked Flutter chat media flow with composer previews, upload helpers, ChatBubble media rendering and refreshed unit/widget tests.
-=======
 - Hooked Flutter chat realtime flows into typing/read/reaction/pin events with
   a richer `ChatSocket`, notifier-aware `ChatViewModel`, pinned/thread UI
   toggles, and new integration/unit tests for realtime behaviour.
@@ -28,7 +26,6 @@
   ryddigere `main.dart` og første test for loggoppsettet.
 - Lagt ved `IMPROVE_ARCHITECTURE.md` med veikart for å modernisere Flutter-klientens struktur,
   state-håndtering og moduloppdeling.
->>>>>>> 284afece
 - Added initial WebRTC signalling stack with in-memory call registry, Phoenix `rtc:*` channel, tests, documentation, and a dockerised coturn service for TURN/STUN.
 - Tightened direct-call support by capping participants to vert + én, utvidet testdekning og dokumentasjon av Flutter-klientplanen.
 - Introduced conversation structure types (familie, bedrift, vennegjeng, prosjekt)
